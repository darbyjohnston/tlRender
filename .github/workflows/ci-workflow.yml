--- conflicted
+++ resolved
@@ -51,9 +51,6 @@
       run: >
         cd build &&
         cd tlRender/src/tlRender-build &&
-<<<<<<< HEAD
-        tests\tlrtest\tlrtest
-=======
         ctest --rerun-failed --output-on-failure
     
     - name: Code coverage
@@ -61,7 +58,6 @@
         cd build &&
         cd tlRender/src/tlRender-build &&
         sh ../../../../etc/Linux/lcov.sh
->>>>>>> 2cfc3245
 
   macos-build:
     runs-on: macos-latest
