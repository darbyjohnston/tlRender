// SPDX-License-Identifier: BSD-3-Clause
// Copyright (c) 2021-2022 Darby Johnston
// All rights reserved.

#include <tlPlayApp/InfoModel.h>

#include <tlIO/IO.h>

#include <tlCore/String.h>
#include <tlCore/StringFormat.h>

namespace tl
{
    namespace play
    {
        struct VideoInfoModel::Private
        {
            io::Info info;
            QList<QPair<QString, QString> > items;
        };

        VideoInfoModel::VideoInfoModel(QObject* parent) :
            QAbstractTableModel(parent),
            _p(new Private)
        {}

        VideoInfoModel::~VideoInfoModel()
        {}

        void VideoInfoModel::setInfo(const io::Info& value)
        {
            TLRENDER_P();
            if (value == p.info)
                return;
            p.info = value;
            beginResetModel();
            p.items.clear();
            for (const auto& i : p.info.tags)
            {
<<<<<<< HEAD
                {
                    std::stringstream ss;
                    ss << p.info.video[0].size;
                    p.items.push_back(QPair<QString, QString>("resolution", QString::fromUtf8(ss.str().c_str())));
                }
                {
                    std::stringstream ss;
                    ss.precision(2);
                    ss << std::fixed;
                    ss << p.info.video[0].pixelAspectRatio;
                    p.items.push_back(QPair<QString, QString>("Pixel aspect ratio", QString::fromUtf8(ss.str().c_str())));
                }
                {
                    std::stringstream ss;
                    ss << p.info.video[0].pixelType;
                    p.items.push_back(QPair<QString, QString>("Pixel type", QString::fromUtf8(ss.str().c_str())));
                }
                {
                    std::stringstream ss;
                    ss << p.info.video[0].yuvRange;
                    p.items.push_back(QPair<QString, QString>("YUV range", QString::fromUtf8(ss.str().c_str())));
                }
                {
                    std::stringstream ss;
                    ss << string::getLabel(p.info.video[0].layout.mirror.x);
                    p.items.push_back(QPair<QString, QString>("Mirror x", QString::fromUtf8(ss.str().c_str())));
                }
                {
                    std::stringstream ss;
                    ss << string::getLabel(p.info.video[0].layout.mirror.y);
                    p.items.push_back(QPair<QString, QString>("Mirror y", QString::fromUtf8(ss.str().c_str())));
                }
                {
                    std::stringstream ss;
                    ss << static_cast<int>(p.info.video[0].layout.alignment);
                    p.items.push_back(QPair<QString, QString>("Alignment", QString::fromUtf8(ss.str().c_str())));
                }
                {
                    std::stringstream ss;
                    ss << p.info.video[0].layout.endian;
                    p.items.push_back(QPair<QString, QString>("Endian", QString::fromUtf8(ss.str().c_str())));
                }
            }
            endResetModel();
        }

        int VideoInfoModel::rowCount(const QModelIndex& parent) const
        {
            return _p->items.count();
        }

        int VideoInfoModel::columnCount(const QModelIndex& parent) const
        {
            return 2;
        }

        QVariant VideoInfoModel::data(const QModelIndex& index, int role) const
        {
            TLRENDER_P();
            QVariant out;
            if (index.isValid() &&
                index.row() >= 0 &&
                index.row() < p.items.count() &&
                index.column() >= 0 &&
                index.column() < 2)
            {
                switch (role)
                {
                case Qt::DisplayRole:
                {
                    switch (index.column())
                    {
                    case 0: out.setValue(p.items.at(index.row()).first); break;
                    case 1: out.setValue(p.items.at(index.row()).second); break;
                    }
                    break;
                }
                case Qt::ToolTipRole:
                    out.setValue(QString("%1: %2").arg(p.items.at(index.row()).first).arg(p.items.at(index.row()).second));
                    break;
                default: break;
                }
            }
            return out;
        }

        QVariant VideoInfoModel::headerData(int section, Qt::Orientation orientation, int role) const
        {
            QVariant out;
            if (Qt::Horizontal == orientation)
            {
                switch (role)
                {
                case Qt::DisplayRole:
                    switch (section)
                    {
                    case 0: out = tr("Name"); break;
                    case 1: out = tr("Value"); break;
                    }
                    break;
                default: break;
                }
            }
            return out;
        }

        struct AudioInfoModel::Private
        {
            io::Info info;
            QList<QPair<QString, QString> > items;
        };

        AudioInfoModel::AudioInfoModel(QObject* parent) :
            QAbstractTableModel(parent),
            _p(new Private)
        {}

        AudioInfoModel::~AudioInfoModel()
        {}

        void AudioInfoModel::setInfo(const io::Info& value)
        {
            TLRENDER_P();
            if (value == p.info)
                return;
            p.info = value;
            beginResetModel();
            p.items.clear();
            {
                std::stringstream ss;
                ss << static_cast<int>(p.info.audio.channelCount);
                p.items.push_back(QPair<QString, QString>("Channels", QString::fromUtf8(ss.str().c_str())));
            }
            {
                std::stringstream ss;
                ss << p.info.audio.dataType;
                p.items.push_back(QPair<QString, QString>("Type", QString::fromUtf8(ss.str().c_str())));
            }
            {
                std::stringstream ss;
                ss << p.info.audio.sampleRate;
                p.items.push_back(QPair<QString, QString>("Sample rate", QString::fromUtf8(ss.str().c_str())));
            }
            endResetModel();
        }

        int AudioInfoModel::rowCount(const QModelIndex& parent) const
        {
            return _p->items.count();
        }

        int AudioInfoModel::columnCount(const QModelIndex& parent) const
        {
            return 2;
        }

        QVariant AudioInfoModel::data(const QModelIndex& index, int role) const
        {
            TLRENDER_P();
            QVariant out;
            if (index.isValid() &&
                index.row() >= 0 &&
                index.row() < p.items.count() &&
                index.column() >= 0 &&
                index.column() < 2)
            {
                switch (role)
                {
                case Qt::DisplayRole:
                {
                    switch (index.column())
                    {
                    case 0: out.setValue(p.items.at(index.row()).first); break;
                    case 1: out.setValue(p.items.at(index.row()).second); break;
                    }
                    break;
                }
                case Qt::ToolTipRole:
                    out.setValue(QString("%1: %2").arg(p.items.at(index.row()).first).arg(p.items.at(index.row()).second));
                    break;
                default: break;
                }
            }
            return out;
        }

        QVariant AudioInfoModel::headerData(int section, Qt::Orientation orientation, int role) const
        {
            QVariant out;
            if (Qt::Horizontal == orientation)
            {
                switch (role)
                {
                case Qt::DisplayRole:
                    switch (section)
                    {
                    case 0: out = tr("Name"); break;
                    case 1: out = tr("Value"); break;
                    }
                    break;
                default: break;
                }
=======
                p.items.push_back(QPair<QString, QString>(
                    QString::fromUtf8(i.first.c_str()),
                    QString::fromUtf8(i.second.c_str())));
>>>>>>> 30e475c9
            }
            return out;
        }

        struct TagsModel::Private
        {
            std::map<std::string, std::string> tags;
            QList<QPair<QString, QString> > items;
        };

        TagsModel::TagsModel(QObject* parent) :
            QAbstractTableModel(parent),
            _p(new Private)
        {}

        TagsModel::~TagsModel()
        {}

        void TagsModel::setTags(const std::map<std::string, std::string>& value)
        {
            TLRENDER_P();
            if (value == p.tags)
                return;
            p.tags = value;
            beginResetModel();
            p.items.clear();
            for (const auto& i : p.tags)
            {
                p.items.push_back(QPair<QString, QString>(
                    QString::fromUtf8(i.first.c_str()),
                    QString::fromUtf8(i.second.c_str())));
            }
            endResetModel();
        }

        int TagsModel::rowCount(const QModelIndex& parent) const
        {
            return _p->items.count();
        }

        int TagsModel::columnCount(const QModelIndex& parent) const
        {
            return 2;
        }

        QVariant TagsModel::data(const QModelIndex& index, int role) const
        {
            TLRENDER_P();
            QVariant out;
            if (index.isValid() &&
                index.row() >= 0 &&
                index.row() < p.items.count() &&
                index.column() >= 0 &&
                index.column() < 2)
            {
                switch (role)
                {
                case Qt::DisplayRole:
                {
                    switch (index.column())
                    {
                    case 0: out.setValue(p.items.at(index.row()).first); break;
                    case 1: out.setValue(p.items.at(index.row()).second); break;
                    }
                    break;
                }
                case Qt::ToolTipRole:
                    out.setValue(QString("%1: %2").arg(p.items.at(index.row()).first).arg(p.items.at(index.row()).second));
                    break;
                default: break;
                }
            }
            return out;
        }

        QVariant TagsModel::headerData(int section, Qt::Orientation orientation, int role) const
        {
            QVariant out;
            if (Qt::Horizontal == orientation)
            {
                switch (role)
                {
                case Qt::DisplayRole:
                    switch (section)
                    {
                    case 0: out = tr("Name"); break;
                    case 1: out = tr("Value"); break;
                    }
                    break;
                default: break;
                }
            }
            return out;
        }
    }
}<|MERGE_RESOLUTION|>--- conflicted
+++ resolved
@@ -13,242 +13,6 @@
 {
     namespace play
     {
-        struct VideoInfoModel::Private
-        {
-            io::Info info;
-            QList<QPair<QString, QString> > items;
-        };
-
-        VideoInfoModel::VideoInfoModel(QObject* parent) :
-            QAbstractTableModel(parent),
-            _p(new Private)
-        {}
-
-        VideoInfoModel::~VideoInfoModel()
-        {}
-
-        void VideoInfoModel::setInfo(const io::Info& value)
-        {
-            TLRENDER_P();
-            if (value == p.info)
-                return;
-            p.info = value;
-            beginResetModel();
-            p.items.clear();
-            for (const auto& i : p.info.tags)
-            {
-<<<<<<< HEAD
-                {
-                    std::stringstream ss;
-                    ss << p.info.video[0].size;
-                    p.items.push_back(QPair<QString, QString>("resolution", QString::fromUtf8(ss.str().c_str())));
-                }
-                {
-                    std::stringstream ss;
-                    ss.precision(2);
-                    ss << std::fixed;
-                    ss << p.info.video[0].pixelAspectRatio;
-                    p.items.push_back(QPair<QString, QString>("Pixel aspect ratio", QString::fromUtf8(ss.str().c_str())));
-                }
-                {
-                    std::stringstream ss;
-                    ss << p.info.video[0].pixelType;
-                    p.items.push_back(QPair<QString, QString>("Pixel type", QString::fromUtf8(ss.str().c_str())));
-                }
-                {
-                    std::stringstream ss;
-                    ss << p.info.video[0].yuvRange;
-                    p.items.push_back(QPair<QString, QString>("YUV range", QString::fromUtf8(ss.str().c_str())));
-                }
-                {
-                    std::stringstream ss;
-                    ss << string::getLabel(p.info.video[0].layout.mirror.x);
-                    p.items.push_back(QPair<QString, QString>("Mirror x", QString::fromUtf8(ss.str().c_str())));
-                }
-                {
-                    std::stringstream ss;
-                    ss << string::getLabel(p.info.video[0].layout.mirror.y);
-                    p.items.push_back(QPair<QString, QString>("Mirror y", QString::fromUtf8(ss.str().c_str())));
-                }
-                {
-                    std::stringstream ss;
-                    ss << static_cast<int>(p.info.video[0].layout.alignment);
-                    p.items.push_back(QPair<QString, QString>("Alignment", QString::fromUtf8(ss.str().c_str())));
-                }
-                {
-                    std::stringstream ss;
-                    ss << p.info.video[0].layout.endian;
-                    p.items.push_back(QPair<QString, QString>("Endian", QString::fromUtf8(ss.str().c_str())));
-                }
-            }
-            endResetModel();
-        }
-
-        int VideoInfoModel::rowCount(const QModelIndex& parent) const
-        {
-            return _p->items.count();
-        }
-
-        int VideoInfoModel::columnCount(const QModelIndex& parent) const
-        {
-            return 2;
-        }
-
-        QVariant VideoInfoModel::data(const QModelIndex& index, int role) const
-        {
-            TLRENDER_P();
-            QVariant out;
-            if (index.isValid() &&
-                index.row() >= 0 &&
-                index.row() < p.items.count() &&
-                index.column() >= 0 &&
-                index.column() < 2)
-            {
-                switch (role)
-                {
-                case Qt::DisplayRole:
-                {
-                    switch (index.column())
-                    {
-                    case 0: out.setValue(p.items.at(index.row()).first); break;
-                    case 1: out.setValue(p.items.at(index.row()).second); break;
-                    }
-                    break;
-                }
-                case Qt::ToolTipRole:
-                    out.setValue(QString("%1: %2").arg(p.items.at(index.row()).first).arg(p.items.at(index.row()).second));
-                    break;
-                default: break;
-                }
-            }
-            return out;
-        }
-
-        QVariant VideoInfoModel::headerData(int section, Qt::Orientation orientation, int role) const
-        {
-            QVariant out;
-            if (Qt::Horizontal == orientation)
-            {
-                switch (role)
-                {
-                case Qt::DisplayRole:
-                    switch (section)
-                    {
-                    case 0: out = tr("Name"); break;
-                    case 1: out = tr("Value"); break;
-                    }
-                    break;
-                default: break;
-                }
-            }
-            return out;
-        }
-
-        struct AudioInfoModel::Private
-        {
-            io::Info info;
-            QList<QPair<QString, QString> > items;
-        };
-
-        AudioInfoModel::AudioInfoModel(QObject* parent) :
-            QAbstractTableModel(parent),
-            _p(new Private)
-        {}
-
-        AudioInfoModel::~AudioInfoModel()
-        {}
-
-        void AudioInfoModel::setInfo(const io::Info& value)
-        {
-            TLRENDER_P();
-            if (value == p.info)
-                return;
-            p.info = value;
-            beginResetModel();
-            p.items.clear();
-            {
-                std::stringstream ss;
-                ss << static_cast<int>(p.info.audio.channelCount);
-                p.items.push_back(QPair<QString, QString>("Channels", QString::fromUtf8(ss.str().c_str())));
-            }
-            {
-                std::stringstream ss;
-                ss << p.info.audio.dataType;
-                p.items.push_back(QPair<QString, QString>("Type", QString::fromUtf8(ss.str().c_str())));
-            }
-            {
-                std::stringstream ss;
-                ss << p.info.audio.sampleRate;
-                p.items.push_back(QPair<QString, QString>("Sample rate", QString::fromUtf8(ss.str().c_str())));
-            }
-            endResetModel();
-        }
-
-        int AudioInfoModel::rowCount(const QModelIndex& parent) const
-        {
-            return _p->items.count();
-        }
-
-        int AudioInfoModel::columnCount(const QModelIndex& parent) const
-        {
-            return 2;
-        }
-
-        QVariant AudioInfoModel::data(const QModelIndex& index, int role) const
-        {
-            TLRENDER_P();
-            QVariant out;
-            if (index.isValid() &&
-                index.row() >= 0 &&
-                index.row() < p.items.count() &&
-                index.column() >= 0 &&
-                index.column() < 2)
-            {
-                switch (role)
-                {
-                case Qt::DisplayRole:
-                {
-                    switch (index.column())
-                    {
-                    case 0: out.setValue(p.items.at(index.row()).first); break;
-                    case 1: out.setValue(p.items.at(index.row()).second); break;
-                    }
-                    break;
-                }
-                case Qt::ToolTipRole:
-                    out.setValue(QString("%1: %2").arg(p.items.at(index.row()).first).arg(p.items.at(index.row()).second));
-                    break;
-                default: break;
-                }
-            }
-            return out;
-        }
-
-        QVariant AudioInfoModel::headerData(int section, Qt::Orientation orientation, int role) const
-        {
-            QVariant out;
-            if (Qt::Horizontal == orientation)
-            {
-                switch (role)
-                {
-                case Qt::DisplayRole:
-                    switch (section)
-                    {
-                    case 0: out = tr("Name"); break;
-                    case 1: out = tr("Value"); break;
-                    }
-                    break;
-                default: break;
-                }
-=======
-                p.items.push_back(QPair<QString, QString>(
-                    QString::fromUtf8(i.first.c_str()),
-                    QString::fromUtf8(i.second.c_str())));
->>>>>>> 30e475c9
-            }
-            return out;
-        }
-
         struct TagsModel::Private
         {
             std::map<std::string, std::string> tags;
