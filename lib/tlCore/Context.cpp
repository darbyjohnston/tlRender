--- conflicted
+++ resolved
@@ -42,12 +42,8 @@
                 arg(info.cores).
                 arg(info.ramGB));
 
-<<<<<<< HEAD
+            addSystem(imaging::FontSystem::create(shared_from_this()));
             addSystem(audio::System::create(shared_from_this()));
-=======
-            _systems.push_back(imaging::FontSystem::create(shared_from_this()));
-            _systems.push_back(audio::System::create(shared_from_this()));
->>>>>>> 1cac51c3
         }
 
         Context::Context() :
