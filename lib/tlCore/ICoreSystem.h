--- conflicted
+++ resolved
@@ -4,12 +4,9 @@
 
 #pragma once
 
-<<<<<<< HEAD
-#include <chrono>
-=======
 #include <tlCore/Util.h>
 
->>>>>>> 1cac51c3
+#include <chrono>
 #include <memory>
 #include <string>
 
