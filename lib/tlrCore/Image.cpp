--- conflicted
+++ resolved
@@ -1,313 +1,309 @@
-// SPDX-License-Identifier: BSD-3-Clause
-// Copyright (c) 2021 Darby Johnston
-// All rights reserved.
-
-#include <tlrCore/Image.h>
-
-#include <tlrCore/Assert.h>
-#include <tlrCore/Error.h>
-#include <tlrCore/String.h>
-
-#include <algorithm>
-#include <array>
-#include <cstring>
-#include <iostream>
-
-using namespace tlr::core;
-
-namespace tlr
-{
-    namespace imaging
-    {
-        math::BBox2f getBBox(float aspect, const imaging::Size& size) noexcept
-        {
-            math::BBox2f out;
-            const float sizeAspect = size.getAspect();
-            math::BBox2f bbox;
-            if (sizeAspect > aspect)
-            {
-                out = math::BBox2f(
-                    size.w / 2.F - (size.h * aspect) / 2.F,
-                    0.F,
-                    size.h * aspect,
-                    size.h);
-            }
-            else
-            {
-                out = math::BBox2f(
-                    0.F,
-                    size.h / 2.F - (size.w / aspect) / 2.F,
-                    size.w,
-                    size.w / aspect);
-            }
-            return out;
-        }
-
-        std::ostream& operator << (std::ostream& os, const imaging::Size& value)
-        {
-            os << value.w << "x" << value.h;
-            return os;
-        }
-
-        std::istream& operator >> (std::istream& is, imaging::Size& out)
-        {
-            std::string s;
-            is >> s;
-            auto split = string::split(s, 'x');
-            if (split.size() != 2)
-            {
-                throw ParseError();
-            }
-            out.w = std::stoi(split[0]);
-            out.h = std::stoi(split[1]);
-            return is;
-        }
-
-        TLR_ENUM_IMPL(
-            PixelType,
-            "None",
-
-            "L_U8",
-            "L_U16",
-            "L_U32",
-            "L_F16",
-            "L_F32",
-
-            "LA_U8",
-            "LA_U16",
-            "LA_U32",
-            "LA_F16",
-            "LA_F32",
-            
-            "RGB_U8",
-            "RGB_U10",
-            "RGB_U16",
-            "RGB_U32",
-            "RGB_F16",
-            "RGB_F32",
-
-            "RGBA_U8",
-            "RGBA_U16",
-            "RGBA_U32",
-            "RGBA_F16",
-            "RGBA_F32",
-            
-            "YUV_420P");
-        TLR_ENUM_SERIALIZE_IMPL(PixelType);
-
-<<<<<<< HEAD
-        uint8_t getChannelCount(PixelType value) noexcept
-=======
-        TLR_ENUM_IMPL(
-            YUVRange,
-            "Full",
-            "Video");
-        TLR_ENUM_SERIALIZE_IMPL(YUVRange);
-
-        uint8_t getChannelCount(PixelType value)
->>>>>>> 1b595358
-        {
-            const std::array<uint8_t, static_cast<size_t>(PixelType::Count)> values =
-            {
-                0,
-                1, 1, 1, 1, 1,
-                2, 2, 2, 2, 2,
-                3, 3, 3, 3, 3, 3,
-                4, 4, 4, 4, 4,
-                3
-            };
-            return values[static_cast<size_t>(value)];
-        }
-
-        uint8_t getBitDepth(PixelType value) noexcept
-        {
-            const std::array<uint8_t, static_cast<size_t>(PixelType::Count)> values =
-            {
-                0,
-                8, 16, 32, 16, 32,
-                8, 16, 32, 16, 32,
-                8, 10, 16, 32, 16, 32,
-                8, 16, 32, 16, 32,
-                0
-            };
-            return values[static_cast<size_t>(value)];
-        }
-
-        PixelType getIntType(std::size_t channelCount, std::size_t bitDepth) noexcept
-        {
-            PixelType out = PixelType::None;
-            switch (channelCount)
-            {
-            case 1:
-                switch (bitDepth)
-                {
-                case 8: out = PixelType::L_U8; break;
-                case 16: out = PixelType::L_U16; break;
-                case 32: out = PixelType::L_U32; break;
-                }
-                break;
-            case 2:
-                switch (bitDepth)
-                {
-                case 8: out = PixelType::LA_U8; break;
-                case 16: out = PixelType::LA_U16; break;
-                case 32: out = PixelType::LA_U32; break;
-                }
-                break;
-            case 3:
-                switch (bitDepth)
-                {
-                case 8: out = PixelType::RGB_U8; break;
-                case 10: out = PixelType::RGB_U10; break;
-                case 16: out = PixelType::RGB_U16; break;
-                case 32: out = PixelType::RGB_U32; break;
-                }
-                break;
-            case 4:
-                switch (bitDepth)
-                {
-                case 8: out = PixelType::RGBA_U8; break;
-                case 16: out = PixelType::RGBA_U16; break;
-                case 32: out = PixelType::RGBA_U32; break;
-                }
-                break;
-            }
-            return out;
-        }
-
-        PixelType getFloatType(std::size_t channelCount, std::size_t bitDepth) noexcept
-        {
-            PixelType out = PixelType::None;
-            switch (channelCount)
-            {
-            case 1:
-                switch (bitDepth)
-                {
-                case 16: out = PixelType::L_F16; break;
-                case 32: out = PixelType::L_F32; break;
-                }
-                break;
-            case 2:
-                switch (bitDepth)
-                {
-                case 16: out = PixelType::LA_F16; break;
-                case 32: out = PixelType::LA_F32; break;
-                }
-                break;
-            case 3:
-                switch (bitDepth)
-                {
-                case 16: out = PixelType::RGB_F16; break;
-                case 32: out = PixelType::RGB_F32; break;
-                }
-                break;
-            case 4:
-                switch (bitDepth)
-                {
-                case 16: out = PixelType::RGBA_F16; break;
-                case 32: out = PixelType::RGBA_F32; break;
-                }
-                break;
-            }
-            return out;
-        }
-
-        PixelType getClosest(PixelType value, const std::vector<PixelType>& types)
-        {
-            std::map<size_t, PixelType> diff;
-            for (const auto& type : types)
-            {
-                diff[abs(static_cast<int>(getChannelCount(value)) - static_cast<int>(getChannelCount(type))) +
-                    abs(static_cast<int>(getBitDepth(value)) - static_cast<int>(getBitDepth(type)))] = type;
-            }
-            return !diff.empty() ? diff.begin()->second : PixelType::None;
-        }
-
-        size_t align(size_t value, size_t alignment)
-        {
-            return (value / alignment * alignment) + (value % alignment != 0 ? alignment : 0);
-        }
-
-        std::size_t getDataByteCount(const Info& info)
-        {
-            std::size_t out = 0;
-            const size_t w = info.size.w;
-            const size_t h = info.size.h;
-            const size_t alignment = info.layout.alignment;
-            switch (info.pixelType)
-            {
-            case PixelType::L_U8:     out = align(w, alignment) * h; break;
-            case PixelType::L_U16:    out = align(w * 2, alignment) * h; break;
-            case PixelType::L_U32:    out = align(w * 4, alignment) * h; break;
-            case PixelType::L_F16:    out = align(w * 2, alignment) * h; break;
-            case PixelType::L_F32:    out = align(w * 4, alignment) * h; break;
-
-            case PixelType::LA_U8:    out = align(w * 2, alignment) * h; break;
-            case PixelType::LA_U16:   out = align(w * 2 * 2, alignment) * h; break;
-            case PixelType::LA_U32:   out = align(w * 2 * 4, alignment) * h; break;
-            case PixelType::LA_F16:   out = align(w * 2 * 2, alignment) * h; break;
-            case PixelType::LA_F32:   out = align(w * 2 * 4, alignment) * h; break;
-
-            case PixelType::RGB_U8:   out = align(w * 3, alignment) * h; break;
-            case PixelType::RGB_U10:  out = align(w * 4, alignment) * h; break;
-            case PixelType::RGB_U16:  out = align(w * 3 * 2, alignment) * h; break;
-            case PixelType::RGB_U32:  out = align(w * 3 * 4, alignment) * h; break;
-            case PixelType::RGB_F16:  out = align(w * 3 * 2, alignment) * h; break;
-            case PixelType::RGB_F32:  out = align(w * 3 * 4, alignment) * h; break;
-
-            case PixelType::RGBA_U8:  out = align(w * 4, alignment) * h; break;
-            case PixelType::RGBA_U16: out = align(w * 4 * 2, alignment) * h; break;
-            case PixelType::RGBA_U32: out = align(w * 4 * 4, alignment) * h; break;
-            case PixelType::RGBA_F16: out = align(w * 4 * 2, alignment) * h; break;
-            case PixelType::RGBA_F32: out = align(w * 4 * 4, alignment) * h; break;
-
-            case PixelType::YUV_420P:
-                //! \todo Is YUV data aligned?
-                out = w * h + (w / 2 * h / 2) * 2;
-                break;
-
-            default: break;
-            }
-            return out;
-        }
-
-        std::ostream& operator << (std::ostream& os, const imaging::Info& value)
-        {
-            os << value.size << "," << value.pixelType;
-            return os;
-        }
-
-        void Image::_init(const Info& info)
-        {
-            _info = info;
-            _dataByteCount = imaging::getDataByteCount(info);
-            _data.resize(_dataByteCount);
-        }
-
-        Image::Image()
-        {}
-
-        Image::~Image()
-        {}
-
-        std::shared_ptr<Image> Image::create(const Info& info)
-        {
-            auto out = std::shared_ptr<Image>(new Image);
-            out->_init(info);
-            return out;
-        }
-
-        void Image::setTags(const std::map<std::string, std::string>& value)
-        {
-            _tags = value;
-        }
-
-        void Image::zero()
-        {
-            if (!_data.empty())
-            {
-                std::memset(&_data[0], 0, _dataByteCount);
-            }
-        }
-    }
-}
+// SPDX-License-Identifier: BSD-3-Clause
+// Copyright (c) 2021 Darby Johnston
+// All rights reserved.
+
+#include <tlrCore/Image.h>
+
+#include <tlrCore/Assert.h>
+#include <tlrCore/Error.h>
+#include <tlrCore/String.h>
+
+#include <algorithm>
+#include <array>
+#include <cstring>
+#include <iostream>
+
+using namespace tlr::core;
+
+namespace tlr
+{
+    namespace imaging
+    {
+        math::BBox2f getBBox(float aspect, const imaging::Size& size) noexcept
+        {
+            math::BBox2f out;
+            const float sizeAspect = size.getAspect();
+            math::BBox2f bbox;
+            if (sizeAspect > aspect)
+            {
+                out = math::BBox2f(
+                    size.w / 2.F - (size.h * aspect) / 2.F,
+                    0.F,
+                    size.h * aspect,
+                    size.h);
+            }
+            else
+            {
+                out = math::BBox2f(
+                    0.F,
+                    size.h / 2.F - (size.w / aspect) / 2.F,
+                    size.w,
+                    size.w / aspect);
+            }
+            return out;
+        }
+
+        std::ostream& operator << (std::ostream& os, const imaging::Size& value)
+        {
+            os << value.w << "x" << value.h;
+            return os;
+        }
+
+        std::istream& operator >> (std::istream& is, imaging::Size& out)
+        {
+            std::string s;
+            is >> s;
+            auto split = string::split(s, 'x');
+            if (split.size() != 2)
+            {
+                throw ParseError();
+            }
+            out.w = std::stoi(split[0]);
+            out.h = std::stoi(split[1]);
+            return is;
+        }
+
+        TLR_ENUM_IMPL(
+            PixelType,
+            "None",
+
+            "L_U8",
+            "L_U16",
+            "L_U32",
+            "L_F16",
+            "L_F32",
+
+            "LA_U8",
+            "LA_U16",
+            "LA_U32",
+            "LA_F16",
+            "LA_F32",
+            
+            "RGB_U8",
+            "RGB_U10",
+            "RGB_U16",
+            "RGB_U32",
+            "RGB_F16",
+            "RGB_F32",
+
+            "RGBA_U8",
+            "RGBA_U16",
+            "RGBA_U32",
+            "RGBA_F16",
+            "RGBA_F32",
+            
+            "YUV_420P");
+        TLR_ENUM_SERIALIZE_IMPL(PixelType);
+
+        TLR_ENUM_IMPL(
+            YUVRange,
+            "Full",
+            "Video");
+        TLR_ENUM_SERIALIZE_IMPL(YUVRange);
+
+        uint8_t getChannelCount(PixelType value) noexcept
+        {
+            const std::array<uint8_t, static_cast<size_t>(PixelType::Count)> values =
+            {
+                0,
+                1, 1, 1, 1, 1,
+                2, 2, 2, 2, 2,
+                3, 3, 3, 3, 3, 3,
+                4, 4, 4, 4, 4,
+                3
+            };
+            return values[static_cast<size_t>(value)];
+        }
+
+        uint8_t getBitDepth(PixelType value) noexcept
+        {
+            const std::array<uint8_t, static_cast<size_t>(PixelType::Count)> values =
+            {
+                0,
+                8, 16, 32, 16, 32,
+                8, 16, 32, 16, 32,
+                8, 10, 16, 32, 16, 32,
+                8, 16, 32, 16, 32,
+                0
+            };
+            return values[static_cast<size_t>(value)];
+        }
+
+        PixelType getIntType(std::size_t channelCount, std::size_t bitDepth) noexcept
+        {
+            PixelType out = PixelType::None;
+            switch (channelCount)
+            {
+            case 1:
+                switch (bitDepth)
+                {
+                case 8: out = PixelType::L_U8; break;
+                case 16: out = PixelType::L_U16; break;
+                case 32: out = PixelType::L_U32; break;
+                }
+                break;
+            case 2:
+                switch (bitDepth)
+                {
+                case 8: out = PixelType::LA_U8; break;
+                case 16: out = PixelType::LA_U16; break;
+                case 32: out = PixelType::LA_U32; break;
+                }
+                break;
+            case 3:
+                switch (bitDepth)
+                {
+                case 8: out = PixelType::RGB_U8; break;
+                case 10: out = PixelType::RGB_U10; break;
+                case 16: out = PixelType::RGB_U16; break;
+                case 32: out = PixelType::RGB_U32; break;
+                }
+                break;
+            case 4:
+                switch (bitDepth)
+                {
+                case 8: out = PixelType::RGBA_U8; break;
+                case 16: out = PixelType::RGBA_U16; break;
+                case 32: out = PixelType::RGBA_U32; break;
+                }
+                break;
+            }
+            return out;
+        }
+
+        PixelType getFloatType(std::size_t channelCount, std::size_t bitDepth) noexcept
+        {
+            PixelType out = PixelType::None;
+            switch (channelCount)
+            {
+            case 1:
+                switch (bitDepth)
+                {
+                case 16: out = PixelType::L_F16; break;
+                case 32: out = PixelType::L_F32; break;
+                }
+                break;
+            case 2:
+                switch (bitDepth)
+                {
+                case 16: out = PixelType::LA_F16; break;
+                case 32: out = PixelType::LA_F32; break;
+                }
+                break;
+            case 3:
+                switch (bitDepth)
+                {
+                case 16: out = PixelType::RGB_F16; break;
+                case 32: out = PixelType::RGB_F32; break;
+                }
+                break;
+            case 4:
+                switch (bitDepth)
+                {
+                case 16: out = PixelType::RGBA_F16; break;
+                case 32: out = PixelType::RGBA_F32; break;
+                }
+                break;
+            }
+            return out;
+        }
+
+        PixelType getClosest(PixelType value, const std::vector<PixelType>& types)
+        {
+            std::map<size_t, PixelType> diff;
+            for (const auto& type : types)
+            {
+                diff[abs(static_cast<int>(getChannelCount(value)) - static_cast<int>(getChannelCount(type))) +
+                    abs(static_cast<int>(getBitDepth(value)) - static_cast<int>(getBitDepth(type)))] = type;
+            }
+            return !diff.empty() ? diff.begin()->second : PixelType::None;
+        }
+
+        size_t align(size_t value, size_t alignment)
+        {
+            return (value / alignment * alignment) + (value % alignment != 0 ? alignment : 0);
+        }
+
+        std::size_t getDataByteCount(const Info& info)
+        {
+            std::size_t out = 0;
+            const size_t w = info.size.w;
+            const size_t h = info.size.h;
+            const size_t alignment = info.layout.alignment;
+            switch (info.pixelType)
+            {
+            case PixelType::L_U8:     out = align(w, alignment) * h; break;
+            case PixelType::L_U16:    out = align(w * 2, alignment) * h; break;
+            case PixelType::L_U32:    out = align(w * 4, alignment) * h; break;
+            case PixelType::L_F16:    out = align(w * 2, alignment) * h; break;
+            case PixelType::L_F32:    out = align(w * 4, alignment) * h; break;
+
+            case PixelType::LA_U8:    out = align(w * 2, alignment) * h; break;
+            case PixelType::LA_U16:   out = align(w * 2 * 2, alignment) * h; break;
+            case PixelType::LA_U32:   out = align(w * 2 * 4, alignment) * h; break;
+            case PixelType::LA_F16:   out = align(w * 2 * 2, alignment) * h; break;
+            case PixelType::LA_F32:   out = align(w * 2 * 4, alignment) * h; break;
+
+            case PixelType::RGB_U8:   out = align(w * 3, alignment) * h; break;
+            case PixelType::RGB_U10:  out = align(w * 4, alignment) * h; break;
+            case PixelType::RGB_U16:  out = align(w * 3 * 2, alignment) * h; break;
+            case PixelType::RGB_U32:  out = align(w * 3 * 4, alignment) * h; break;
+            case PixelType::RGB_F16:  out = align(w * 3 * 2, alignment) * h; break;
+            case PixelType::RGB_F32:  out = align(w * 3 * 4, alignment) * h; break;
+
+            case PixelType::RGBA_U8:  out = align(w * 4, alignment) * h; break;
+            case PixelType::RGBA_U16: out = align(w * 4 * 2, alignment) * h; break;
+            case PixelType::RGBA_U32: out = align(w * 4 * 4, alignment) * h; break;
+            case PixelType::RGBA_F16: out = align(w * 4 * 2, alignment) * h; break;
+            case PixelType::RGBA_F32: out = align(w * 4 * 4, alignment) * h; break;
+
+            case PixelType::YUV_420P:
+                //! \todo Is YUV data aligned?
+                out = w * h + (w / 2 * h / 2) * 2;
+                break;
+
+            default: break;
+            }
+            return out;
+        }
+
+        std::ostream& operator << (std::ostream& os, const imaging::Info& value)
+        {
+            os << value.size << "," << value.pixelType;
+            return os;
+        }
+
+        void Image::_init(const Info& info)
+        {
+            _info = info;
+            _dataByteCount = imaging::getDataByteCount(info);
+            _data.resize(_dataByteCount);
+        }
+
+        Image::Image()
+        {}
+
+        Image::~Image()
+        {}
+
+        std::shared_ptr<Image> Image::create(const Info& info)
+        {
+            auto out = std::shared_ptr<Image>(new Image);
+            out->_init(info);
+            return out;
+        }
+
+        void Image::setTags(const std::map<std::string, std::string>& value)
+        {
+            _tags = value;
+        }
+
+        void Image::zero()
+        {
+            if (!_data.empty())
+            {
+                std::memset(&_data[0], 0, _dataByteCount);
+            }
+        }
+    }
+}