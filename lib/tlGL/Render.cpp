--- conflicted
+++ resolved
@@ -373,20 +373,12 @@
             out->_init(context);
             return out;
         }
-<<<<<<< HEAD
-
-=======
         
->>>>>>> ec516f51
         std::shared_ptr<Shader> Render::getShader( const std::string& name )
         {
             return _p->shaders[name];
         }
-<<<<<<< HEAD
-
-=======
         
->>>>>>> ec516f51
         void Render::setTextureCacheSize(size_t value)
         {
             _p->textureCache.setSize(value);
