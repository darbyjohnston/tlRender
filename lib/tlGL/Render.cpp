// SPDX-License-Identifier: BSD-3-Clause
// Copyright (c) 2021-2022 Darby Johnston
// All rights reserved.

#include <tlGL/RenderPrivate.h>

#include <tlGL/Mesh.h>
#include <tlGL/Util.h>

#include <tlCore/Assert.h>
#include <tlCore/Context.h>
#include <tlCore/Error.h>
#include <tlCore/String.h>
#include <tlCore/StringFormat.h>

#include <glm/gtc/matrix_transform.hpp>

#include <array>
#include <list>

#define _USE_MATH_DEFINES
#include <math.h>

namespace tl
{
    namespace gl
    {
        void copyTextures(
            const std::shared_ptr<imaging::Image>& image,
            const std::vector<std::shared_ptr<Texture> >& textures,
            size_t offset)
        {
            std::vector<std::shared_ptr<Texture> > out;
            const auto& info = image->getInfo();
            switch (info.pixelType)
            {
            case imaging::PixelType::YUV_420P_U8:
            {
                glActiveTexture(static_cast<GLenum>(GL_TEXTURE0 + offset));
                textures[0]->copy(image->getData(), textures[0]->getInfo());

                glActiveTexture(static_cast<GLenum>(GL_TEXTURE0 + 1 + offset));
                const std::size_t w = info.size.w;
                const std::size_t h = info.size.h;
                const std::size_t w2 = w / 2;
                const std::size_t h2 = h / 2;
                textures[1]->copy(image->getData() + (w * h), textures[1]->getInfo());

                glActiveTexture(static_cast<GLenum>(GL_TEXTURE0 + 2 + offset));
                textures[2]->copy(image->getData() + (w * h) + (w2 * h2), textures[2]->getInfo());
                break;
            }
            case imaging::PixelType::YUV_422P_U8:
            {
                glActiveTexture(static_cast<GLenum>(GL_TEXTURE0 + offset));
                textures[0]->copy(image->getData(), textures[0]->getInfo());

                glActiveTexture(static_cast<GLenum>(GL_TEXTURE0 + 1 + offset));
                const std::size_t w = info.size.w;
                const std::size_t h = info.size.h;
                const std::size_t w2 = w / 2;
                textures[1]->copy(image->getData() + (w * h), textures[1]->getInfo());

                glActiveTexture(static_cast<GLenum>(GL_TEXTURE0 + 2 + offset));
                textures[2]->copy(image->getData() + (w * h) + (w2 * h), textures[2]->getInfo());
                break;
            }
            case imaging::PixelType::YUV_444P_U8:
            {
                glActiveTexture(static_cast<GLenum>(GL_TEXTURE0 + offset));
                textures[0]->copy(image->getData(), textures[0]->getInfo());

                glActiveTexture(static_cast<GLenum>(GL_TEXTURE0 + 1 + offset));
                const std::size_t w = info.size.w;
                const std::size_t h = info.size.h;
                textures[1]->copy(image->getData() + (w * h), textures[1]->getInfo());

                glActiveTexture(static_cast<GLenum>(GL_TEXTURE0 + 2 + offset));
                textures[2]->copy(image->getData() + (w * h) + (w * h), textures[2]->getInfo());
                break;
            }
            case imaging::PixelType::YUV_420P_U16:
            {
                glActiveTexture(static_cast<GLenum>(GL_TEXTURE0 + offset));
                textures[0]->copy(image->getData(), textures[0]->getInfo());

                glActiveTexture(static_cast<GLenum>(GL_TEXTURE0 + 1 + offset));
                const std::size_t w = info.size.w;
                const std::size_t h = info.size.h;
                const std::size_t w2 = w / 2;
                const std::size_t h2 = h / 2;
                textures[1]->copy(image->getData() + (w * h) * 2, textures[1]->getInfo());

                glActiveTexture(static_cast<GLenum>(GL_TEXTURE0 + 2 + offset));
                textures[2]->copy(image->getData() + (w * h) * 2 + (w2 * h2) * 2, textures[2]->getInfo());
                break;
            }
            case imaging::PixelType::YUV_422P_U16:
            {
                glActiveTexture(static_cast<GLenum>(GL_TEXTURE0 + offset));
                textures[0]->copy(image->getData(), textures[0]->getInfo());

                glActiveTexture(static_cast<GLenum>(GL_TEXTURE0 + 1 + offset));
                const std::size_t w = info.size.w;
                const std::size_t h = info.size.h;
                const std::size_t w2 = w / 2;
                textures[1]->copy(image->getData() + (w * h) * 2, textures[1]->getInfo());

                glActiveTexture(static_cast<GLenum>(GL_TEXTURE0 + 2 + offset));
                textures[2]->copy(image->getData() + (w * h) * 2 + (w2 * h) * 2, textures[2]->getInfo());
                break;
            }
            case imaging::PixelType::YUV_444P_U16:
            {
                glActiveTexture(static_cast<GLenum>(GL_TEXTURE0 + offset));
                textures[0]->copy(image->getData(), textures[0]->getInfo());

                glActiveTexture(static_cast<GLenum>(GL_TEXTURE0 + 1 + offset));
                const std::size_t w = info.size.w;
                const std::size_t h = info.size.h;
                textures[1]->copy(image->getData() + (w * h) * 2, textures[1]->getInfo());

                glActiveTexture(static_cast<GLenum>(GL_TEXTURE0 + 2 + offset));
                textures[2]->copy(image->getData() + (w * h) * 2 + (w * h) * 2, textures[2]->getInfo());
                break;
            }
            default:
                glActiveTexture(static_cast<GLenum>(GL_TEXTURE0 + offset));
                textures[0]->copy(*image);
                break;
            }
        }

        namespace
        {
            void setTextureParameters(GLenum textureType, OCIO::Interpolation interpolation)
            {
                if (OCIO::INTERP_NEAREST == interpolation)
                {
                    glTexParameteri(textureType, GL_TEXTURE_MIN_FILTER, GL_NEAREST);
                    glTexParameteri(textureType, GL_TEXTURE_MAG_FILTER, GL_NEAREST);
                }
                else
                {
                    glTexParameteri(textureType, GL_TEXTURE_MIN_FILTER, GL_LINEAR);
                    glTexParameteri(textureType, GL_TEXTURE_MAG_FILTER, GL_LINEAR);
                }

                glTexParameteri(textureType, GL_TEXTURE_WRAP_S, GL_CLAMP_TO_EDGE);
                glTexParameteri(textureType, GL_TEXTURE_WRAP_T, GL_CLAMP_TO_EDGE);
                glTexParameteri(textureType, GL_TEXTURE_WRAP_R, GL_CLAMP_TO_EDGE);
            }

            std::vector<std::shared_ptr<Texture> > getTextures(
                const imaging::Info& info,
                const timeline::ImageFilters& imageFilters,
                size_t offset)
            {
                std::vector<std::shared_ptr<Texture> > out;
                TextureOptions options;
                options.minifyFilter = getTextureFilter(imageFilters.minify);
                options.magnifyFilter = getTextureFilter(imageFilters.magnify);
                options.pbo = true;
                switch (info.pixelType)
                {
                case imaging::PixelType::YUV_420P_U8:
                {
                    glActiveTexture(static_cast<GLenum>(GL_TEXTURE0 + offset));
                    auto infoTmp = imaging::Info(info.size, imaging::PixelType::L_U8);
                    out.push_back(Texture::create(infoTmp, options));

                    glActiveTexture(static_cast<GLenum>(GL_TEXTURE0 + 1 + offset));
                    const std::size_t w = info.size.w;
                    const std::size_t h = info.size.h;
                    const std::size_t w2 = w / 2;
                    const std::size_t h2 = h / 2;
                    infoTmp = imaging::Info(imaging::Size(w2, h2), imaging::PixelType::L_U8);
                    out.push_back(Texture::create(infoTmp, options));

                    glActiveTexture(static_cast<GLenum>(GL_TEXTURE0 + 2 + offset));
                    out.push_back(Texture::create(infoTmp, options));
                    break;
                }
                case imaging::PixelType::YUV_422P_U8:
                {
                    glActiveTexture(static_cast<GLenum>(GL_TEXTURE0 + offset));
                    auto infoTmp = imaging::Info(info.size, imaging::PixelType::L_U8);
                    out.push_back(Texture::create(infoTmp, options));

                    glActiveTexture(static_cast<GLenum>(GL_TEXTURE0 + 1 + offset));
                    const std::size_t w = info.size.w;
                    const std::size_t h = info.size.h;
                    const std::size_t w2 = w / 2;
                    infoTmp = imaging::Info(imaging::Size(w2, h), imaging::PixelType::L_U8);
                    out.push_back(Texture::create(infoTmp, options));

                    glActiveTexture(static_cast<GLenum>(GL_TEXTURE0 + 2 + offset));
                    out.push_back(Texture::create(infoTmp, options));
                    break;
                }
                case imaging::PixelType::YUV_444P_U8:
                {
                    glActiveTexture(static_cast<GLenum>(GL_TEXTURE0 + offset));
                    auto infoTmp = imaging::Info(info.size, imaging::PixelType::L_U8);
                    out.push_back(Texture::create(infoTmp, options));

                    glActiveTexture(static_cast<GLenum>(GL_TEXTURE0 + 1 + offset));
                    const std::size_t w = info.size.w;
                    const std::size_t h = info.size.h;
                    infoTmp = imaging::Info(imaging::Size(w, h), imaging::PixelType::L_U8);
                    out.push_back(Texture::create(infoTmp, options));

                    glActiveTexture(static_cast<GLenum>(GL_TEXTURE0 + 2 + offset));
                    out.push_back(Texture::create(infoTmp, options));
                    break;
                }
                case imaging::PixelType::YUV_420P_U16:
                {
                    glActiveTexture(static_cast<GLenum>(GL_TEXTURE0 + offset));
                    auto infoTmp = imaging::Info(info.size, imaging::PixelType::L_U16);
                    out.push_back(Texture::create(infoTmp, options));

                    glActiveTexture(static_cast<GLenum>(GL_TEXTURE0 + 1 + offset));
                    const std::size_t w = info.size.w;
                    const std::size_t h = info.size.h;
                    const std::size_t w2 = w / 2;
                    const std::size_t h2 = h / 2;
                    infoTmp = imaging::Info(imaging::Size(w2, h2), imaging::PixelType::L_U16);
                    out.push_back(Texture::create(infoTmp, options));

                    glActiveTexture(static_cast<GLenum>(GL_TEXTURE0 + 2 + offset));
                    out.push_back(Texture::create(infoTmp, options));
                    break;
                }
                case imaging::PixelType::YUV_422P_U16:
                {
                    glActiveTexture(static_cast<GLenum>(GL_TEXTURE0 + offset));
                    auto infoTmp = imaging::Info(info.size, imaging::PixelType::L_U16);
                    out.push_back(Texture::create(infoTmp, options));

                    glActiveTexture(static_cast<GLenum>(GL_TEXTURE0 + 1 + offset));
                    const std::size_t w = info.size.w;
                    const std::size_t h = info.size.h;
                    const std::size_t w2 = w / 2;
                    infoTmp = imaging::Info(imaging::Size(w2, h), imaging::PixelType::L_U16);
                    out.push_back(Texture::create(infoTmp, options));

                    glActiveTexture(static_cast<GLenum>(GL_TEXTURE0 + 2 + offset));
                    out.push_back(Texture::create(infoTmp, options));
                    break;
                }
                case imaging::PixelType::YUV_444P_U16:
                {
                    glActiveTexture(static_cast<GLenum>(GL_TEXTURE0 + offset));
                    auto infoTmp = imaging::Info(info.size, imaging::PixelType::L_U16);
                    out.push_back(Texture::create(infoTmp, options));

                    glActiveTexture(static_cast<GLenum>(GL_TEXTURE0 + 1 + offset));
                    const std::size_t w = info.size.w;
                    const std::size_t h = info.size.h;
                    infoTmp = imaging::Info(imaging::Size(w, h), imaging::PixelType::L_U16);
                    out.push_back(Texture::create(infoTmp, options));

                    glActiveTexture(static_cast<GLenum>(GL_TEXTURE0 + 2 + offset));
                    out.push_back(Texture::create(infoTmp, options));
                    break;
                }
                default:
                {
                    glActiveTexture(static_cast<GLenum>(GL_TEXTURE0 + offset));
                    auto texture = Texture::create(info, options);
                    out.push_back(texture);
                    break;
                }
                }
                return out;
            }
        }

        void TextureCache::setSize(size_t value)
        {
            if (value == _size)
                return;
            _size = value;
            _cacheUpdate();
        }

        std::vector<std::shared_ptr<Texture> > TextureCache::get(
            const imaging::Info& info,
            const timeline::ImageFilters& imageFilters,
            size_t offset)
        {
            std::vector<std::shared_ptr<Texture> > out;
            const auto i = std::find_if(
                _cache.begin(),
                _cache.end(),
                [info, imageFilters](const TextureData& value)
                {
                    return info == value.info &&
                        imageFilters == value.imageFilters;
                });
            if (i != _cache.end())
            {
                out = i->texture;
                _cache.erase(i);
            }
            else
            {
                out = getTextures(info, imageFilters, offset);
            }
            return out;
        }

        void TextureCache::add(
            const imaging::Info& info,
            const timeline::ImageFilters& imageFilters,
            const std::vector<std::shared_ptr<Texture> >& textures)
        {
            _cache.push_front({ info, imageFilters, textures });
            _cacheUpdate();
        }

        void TextureCache::_cacheUpdate()
        {
            while (_cache.size() > _size)
            {
                _cache.pop_back();
            }
        }

        OCIOTexture::OCIOTexture(
            unsigned id,
            std::string name,
            std::string sampler,
            unsigned type) :
            id(id),
            name(name),
            sampler(sampler),
            type(type)
        {}

        OCIOColorConfigData::~OCIOColorConfigData()
        {
            for (size_t i = 0; i < textures.size(); ++i)
            {
                glDeleteTextures(1, &textures[i].id);
            }
        }

        OCIOLUTData::~OCIOLUTData()
        {
            for (size_t i = 0; i < textures.size(); ++i)
            {
                glDeleteTextures(1, &textures[i].id);
            }
        }

        void Render::_init(const std::shared_ptr<system::Context>& context)
        {
            IRender::_init(context);
        }

        Render::Render() :
            _p(new Private)
        {}

        Render::~Render()
        {}

        std::shared_ptr<Render> Render::create(const std::shared_ptr<system::Context>& context)
        {
            auto out = std::shared_ptr<Render>(new Render);
            out->_init(context);
            return out;
        }

        std::shared_ptr<Shader> Render::getShader( std::string name )
        {
            return _p->shaders[name];
        }

        void Render::setTextureCacheSize(size_t value)
        {
            _p->textureCache.setSize(value);
        }

        void Render::setColorConfig(const timeline::ColorConfigOptions& value)
        {
            TLRENDER_P();
            if (value == p.colorConfigOptions)
                return;

            p.colorConfigData.reset();

            p.colorConfigOptions = value;

            if (!p.colorConfigOptions.input.empty() &&
                !p.colorConfigOptions.display.empty() &&
                !p.colorConfigOptions.view.empty())
            {
                p.colorConfigData.reset(new OCIOColorConfigData);

                if (!p.colorConfigOptions.fileName.empty())
                {
                    p.colorConfigData->config = OCIO::Config::CreateFromFile(p.colorConfigOptions.fileName.c_str());
                }
                else
                {
                    p.colorConfigData->config = OCIO::GetCurrentConfig();
                }
                if (!p.colorConfigData->config)
                {
                    throw std::runtime_error("Cannot get OCIO configuration");
                }

                p.colorConfigData->transform = OCIO::DisplayViewTransform::Create();
                if (!p.colorConfigData->transform)
                {
                    p.colorConfigData.reset();
                    throw std::runtime_error("Cannot create OCIO transform");
                }
                p.colorConfigData->transform->setSrc(p.colorConfigOptions.input.c_str());
                p.colorConfigData->transform->setDisplay(p.colorConfigOptions.display.c_str());
                p.colorConfigData->transform->setView(p.colorConfigOptions.view.c_str());

                p.colorConfigData->lvp = OCIO::LegacyViewingPipeline::Create();
                if (!p.colorConfigData->lvp)
                {
                    p.colorConfigData.reset();
                    throw std::runtime_error("Cannot create OCIO viewing pipeline");
                }
                p.colorConfigData->lvp->setDisplayViewTransform(p.colorConfigData->transform);
                p.colorConfigData->lvp->setLooksOverrideEnabled(true);
                p.colorConfigData->lvp->setLooksOverride(p.colorConfigOptions.look.c_str());

                p.colorConfigData->processor = p.colorConfigData->lvp->getProcessor(
                    p.colorConfigData->config,
                    p.colorConfigData->config->getCurrentContext());
                if (!p.colorConfigData->processor)
                {
                    p.colorConfigData.reset();
                    throw std::runtime_error("Cannot get OCIO processor");
                }
                p.colorConfigData->gpuProcessor = p.colorConfigData->processor->getDefaultGPUProcessor();
                if (!p.colorConfigData->gpuProcessor)
                {
                    p.colorConfigData.reset();
                    throw std::runtime_error("Cannot get OCIO GPU processor");
                }
                p.colorConfigData->shaderDesc = OCIO::GpuShaderDesc::CreateShaderDesc();
                if (!p.colorConfigData->shaderDesc)
                {
                    p.colorConfigData.reset();
                    throw std::runtime_error("Cannot create OCIO shader description");
                }
                p.colorConfigData->shaderDesc->setLanguage(OCIO::GPU_LANGUAGE_GLSL_4_0);
                p.colorConfigData->shaderDesc->setFunctionName("colorConfigFunc");
                p.colorConfigData->shaderDesc->setResourcePrefix("colorConfig");
                p.colorConfigData->gpuProcessor->extractGpuShaderInfo(p.colorConfigData->shaderDesc);

                // Create 3D textures.
                glPixelStorei(GL_UNPACK_ALIGNMENT, 4);
                glPixelStorei(GL_UNPACK_SWAP_BYTES, 0);
                const unsigned num3DTextures = p.colorConfigData->shaderDesc->getNum3DTextures();
                unsigned currentTexture = 0;
                for (unsigned i = 0; i < num3DTextures; ++i, ++currentTexture)
                {
                    const char* textureName = nullptr;
                    const char* samplerName = nullptr;
                    unsigned edgelen = 0;
                    OCIO::Interpolation interpolation = OCIO::INTERP_LINEAR;
                    p.colorConfigData->shaderDesc->get3DTexture(i, textureName, samplerName, edgelen, interpolation);
                    if (!textureName  ||
                        !*textureName ||
                        !samplerName  ||
                        !*samplerName ||
                        0 == edgelen)
                    {
                        p.colorConfigData.reset();
                        throw std::runtime_error("The OCIO texture data is corrupted");
                    }

                    const float* values = nullptr;
                    p.colorConfigData->shaderDesc->get3DTextureValues(i, values);
                    if (!values)
                    {
                        p.colorConfigData.reset();
                        throw std::runtime_error("The OCIO texture values are missing");
                    }

                    unsigned textureId = 0;
                    glGenTextures(1, &textureId);
                    glBindTexture(GL_TEXTURE_3D, textureId);
                    setTextureParameters(GL_TEXTURE_3D, interpolation);
                    glTexImage3D(GL_TEXTURE_3D, 0, GL_RGB32F, edgelen, edgelen, edgelen, 0, GL_RGB, GL_FLOAT, values);
                    p.colorConfigData->textures.push_back(OCIOTexture(textureId, textureName, samplerName, GL_TEXTURE_3D));
                }

                // Create 1D textures.
                const unsigned numTextures = p.colorConfigData->shaderDesc->getNumTextures();
                for (unsigned i = 0; i < numTextures; ++i, ++currentTexture)
                {
                    const char* textureName = nullptr;
                    const char* samplerName = nullptr;
                    unsigned width = 0;
                    unsigned height = 0;
                    OCIO::GpuShaderDesc::TextureType channel = OCIO::GpuShaderDesc::TEXTURE_RGB_CHANNEL;
                    OCIO::Interpolation interpolation = OCIO::INTERP_LINEAR;
                    p.colorConfigData->shaderDesc->getTexture(i, textureName, samplerName, width, height, channel, interpolation);
                    if (!textureName  ||
                        !*textureName ||
                        !samplerName  ||
                        !*samplerName ||
                        width == 0)
                    {
                        p.colorConfigData.reset();
                        throw std::runtime_error("The OCIO texture data is corrupted");
                    }

                    const float* values = nullptr;
                    p.colorConfigData->shaderDesc->getTextureValues(i, values);
                    if (!values)
                    {
                        p.colorConfigData.reset();
                        throw std::runtime_error("The OCIO texture values are missing");
                    }

                    unsigned textureId = 0;
                    GLint internalformat = GL_RGB32F;
                    GLenum format = GL_RGB;
                    if (OCIO::GpuShaderCreator::TEXTURE_RED_CHANNEL == channel)
                    {
                        internalformat = GL_R32F;
                        format = GL_RED;
                    }
                    glGenTextures(1, &textureId);
                    if (height > 1)
                    {
                        glBindTexture(GL_TEXTURE_2D, textureId);
                        setTextureParameters(GL_TEXTURE_2D, interpolation);
                        glTexImage2D(GL_TEXTURE_2D, 0, internalformat, width, height, 0, format, GL_FLOAT, values);
                    }
                    else
                    {
                        glBindTexture(GL_TEXTURE_1D, textureId);
                        setTextureParameters(GL_TEXTURE_1D, interpolation);
                        glTexImage1D(GL_TEXTURE_1D, 0, internalformat, width, 0, format, GL_FLOAT, values);
                    }
                    p.colorConfigData->textures.push_back(OCIOTexture(
                        textureId,
                        textureName,
                        samplerName,
                        (height > 1) ? GL_TEXTURE_2D : GL_TEXTURE_1D));
                }
            }

            p.shaders["display"].reset();
        }

        void Render::setLUT(const timeline::LUTOptions& value)
        {
            TLRENDER_P();
            if (value == p.lutOptions)
                return;

            p.lutData.reset();

            p.lutOptions = value;

            if (!p.lutOptions.fileName.empty())
            {
                p.lutData.reset(new OCIOLUTData);

                p.lutData->config = OCIO::Config::CreateRaw();
                if (!p.lutData->config)
                {
                    throw std::runtime_error("Cannot create OCIO configuration");
                }

                p.lutData->transform = OCIO::FileTransform::Create();
                if (!p.lutData->transform)
                {
                    p.lutData.reset();
                    throw std::runtime_error("Cannot create OCIO transform");
                }
                p.lutData->transform->setSrc(p.lutOptions.fileName.c_str());
                p.lutData->transform->validate();

                p.lutData->processor = p.lutData->config->getProcessor(p.lutData->transform);
                if (!p.lutData->processor)
                {
                    p.lutData.reset();
                    throw std::runtime_error("Cannot get OCIO processor");
                }
                p.lutData->gpuProcessor = p.lutData->processor->getDefaultGPUProcessor();
                if (!p.lutData->gpuProcessor)
                {
                    p.lutData.reset();
                    throw std::runtime_error("Cannot get OCIO GPU processor");
                }
                p.lutData->shaderDesc = OCIO::GpuShaderDesc::CreateShaderDesc();
                if (!p.lutData->shaderDesc)
                {
                    p.lutData.reset();
                    throw std::runtime_error("Cannot create OCIO shader description");
                }
                p.lutData->shaderDesc->setLanguage(OCIO::GPU_LANGUAGE_GLSL_4_0);
                p.lutData->shaderDesc->setFunctionName("lutFunc");
                p.lutData->shaderDesc->setResourcePrefix("lut");
                p.lutData->gpuProcessor->extractGpuShaderInfo(p.lutData->shaderDesc);

                // Create 3D textures.
                glPixelStorei(GL_UNPACK_ALIGNMENT, 4);
                glPixelStorei(GL_UNPACK_SWAP_BYTES, 0);
                const unsigned num3DTextures = p.lutData->shaderDesc->getNum3DTextures();
                unsigned currentTexture = 0;
                for (unsigned i = 0; i < num3DTextures; ++i, ++currentTexture)
                {
                    const char* textureName = nullptr;
                    const char* samplerName = nullptr;
                    unsigned edgelen = 0;
                    OCIO::Interpolation interpolation = OCIO::INTERP_LINEAR;
                    p.lutData->shaderDesc->get3DTexture(i, textureName, samplerName, edgelen, interpolation);
                    if (!textureName ||
                        !*textureName ||
                        !samplerName ||
                        !*samplerName ||
                        0 == edgelen)
                    {
                        p.lutData.reset();
                        throw std::runtime_error("The OCIO texture data is corrupted");
                    }

                    const float* values = nullptr;
                    p.lutData->shaderDesc->get3DTextureValues(i, values);
                    if (!values)
                    {
                        p.lutData.reset();
                        throw std::runtime_error("The OCIO texture values are missing");
                    }

                    unsigned textureId = 0;
                    glGenTextures(1, &textureId);
                    glBindTexture(GL_TEXTURE_3D, textureId);
                    setTextureParameters(GL_TEXTURE_3D, interpolation);
                    glTexImage3D(GL_TEXTURE_3D, 0, GL_RGB32F, edgelen, edgelen, edgelen, 0, GL_RGB, GL_FLOAT, values);
                    p.lutData->textures.push_back(OCIOTexture(textureId, textureName, samplerName, GL_TEXTURE_3D));
                }

                // Create 1D textures.
                const unsigned numTextures = p.lutData->shaderDesc->getNumTextures();
                for (unsigned i = 0; i < numTextures; ++i, ++currentTexture)
                {
                    const char* textureName = nullptr;
                    const char* samplerName = nullptr;
                    unsigned width = 0;
                    unsigned height = 0;
                    OCIO::GpuShaderDesc::TextureType channel = OCIO::GpuShaderDesc::TEXTURE_RGB_CHANNEL;
                    OCIO::Interpolation interpolation = OCIO::INTERP_LINEAR;
                    p.lutData->shaderDesc->getTexture(i, textureName, samplerName, width, height, channel, interpolation);
                    if (!textureName ||
                        !*textureName ||
                        !samplerName ||
                        !*samplerName ||
                        width == 0)
                    {
                        p.lutData.reset();
                        throw std::runtime_error("The OCIO texture data is corrupted");
                    }

                    const float* values = nullptr;
                    p.lutData->shaderDesc->getTextureValues(i, values);
                    if (!values)
                    {
                        p.lutData.reset();
                        throw std::runtime_error("The OCIO texture values are missing");
                    }

                    unsigned textureId = 0;
                    GLint internalformat = GL_RGB32F;
                    GLenum format = GL_RGB;
                    if (OCIO::GpuShaderCreator::TEXTURE_RED_CHANNEL == channel)
                    {
                        internalformat = GL_R32F;
                        format = GL_RED;
                    }
                    glGenTextures(1, &textureId);
                    if (height > 1)
                    {
                        glBindTexture(GL_TEXTURE_2D, textureId);
                        setTextureParameters(GL_TEXTURE_2D, interpolation);
                        glTexImage2D(GL_TEXTURE_2D, 0, internalformat, width, height, 0, format, GL_FLOAT, values);
                    }
                    else
                    {
                        glBindTexture(GL_TEXTURE_1D, textureId);
                        setTextureParameters(GL_TEXTURE_1D, interpolation);
                        glTexImage1D(GL_TEXTURE_1D, 0, internalformat, width, 0, format, GL_FLOAT, values);
                    }
                    p.lutData->textures.push_back(OCIOTexture(
                        textureId,
                        textureName,
                        samplerName,
                        (height > 1) ? GL_TEXTURE_2D : GL_TEXTURE_1D));
                }
            }

            p.shaders["display"].reset();
        }

        void Render::begin(const imaging::Size& size)
        {
            TLRENDER_P();

            p.size = size;

            glViewport(0, 0, p.size.w, p.size.h);
            glClearColor(0.F, 0.F, 0.F, 0.F);
            glClear(GL_COLOR_BUFFER_BIT);

            glEnable(GL_BLEND);
            glBlendEquation(GL_FUNC_ADD);

            const auto viewMatrix = glm::ortho(
                0.F,
                static_cast<float>(p.size.w),
                static_cast<float>(p.size.h),
                0.F,
                -1.F,
                1.F);
            const math::Matrix4x4f mvp(
                viewMatrix[0][0], viewMatrix[0][1], viewMatrix[0][2], viewMatrix[0][3],
                viewMatrix[1][0], viewMatrix[1][1], viewMatrix[1][2], viewMatrix[1][3],
                viewMatrix[2][0], viewMatrix[2][1], viewMatrix[2][2], viewMatrix[2][3],
                viewMatrix[3][0], viewMatrix[3][1], viewMatrix[3][2], viewMatrix[3][3]);

            if (!p.shaders["mesh"])
            {
                p.shaders["mesh"] = Shader::create(vertexSource(), meshFragmentSource());
            }
            p.shaders["mesh"]->bind();
            p.shaders["mesh"]->setUniform("transform.mvp", mvp);

            if (!p.shaders["text"])
            {
                p.shaders["text"] = Shader::create(vertexSource(), textFragmentSource());
            }
            p.shaders["text"]->bind();
            p.shaders["text"]->setUniform("transform.mvp", mvp);

            if (!p.shaders["texture"])
            {
                p.shaders["texture"] = Shader::create(vertexSource(), textureFragmentSource());
            }
            p.shaders["texture"]->bind();
            p.shaders["texture"]->setUniform("transform.mvp", mvp);

            if (!p.shaders["image"])
            {
                p.shaders["image"] = Shader::create(vertexSource(), imageFragmentSource());
            }
            p.shaders["image"]->bind();
            p.shaders["image"]->setUniform("transform.mvp", mvp);

            if (!p.shaders["display"])
            {
                std::string colorConfigDef;
                std::string colorConfig;
                std::string lutDef;
                std::string lut;
                if (p.colorConfigData && p.colorConfigData->shaderDesc)
                {
<<<<<<< HEAD
=======
<<<<<<< HEAD
>>>>>>> 1f84229a
                    std::string token = "// $colorConfig";
                    auto i = source.find(token);
                    if (i != std::string::npos)
                    {
                        source.replace(
                            i,
                            token.size(),
                            p.colorConfigData->shaderDesc->getShaderText());

                    }
                    token = "// $colorConfigFunc";
                    i = source.find(token);
                    if (i != std::string::npos)
                    {
                        source.replace(
                            i,
                            token.size(),
                            "fColor = colorConfigFunc(fColor);");
                    }
<<<<<<< HEAD
=======
                }
                if (p.lutData && p.lutData->shaderDesc)
                {
                    lutDef = p.lutData->shaderDesc->getShaderText();
                    lut = "fColor = lutFunc(fColor);";
                }
=======
                    colorConfigDef = p.colorConfigData->shaderDesc->getShaderText();
                    colorConfig = "fColor = colorConfigFunc(fColor);";
>>>>>>> 1f84229a
                }
                if (p.lutData && p.lutData->shaderDesc)
                {
                    lutDef = p.lutData->shaderDesc->getShaderText();
                    lut = "fColor = lutFunc(fColor);";
                }
>>>>>>> 7ab76295aae2bea9e981c39fa48780d46809c4ce
                std::string source = displayFragmentSource(
                    colorConfigDef,
                    colorConfig,
                    lutDef,
                    lut,
                    p.lutOptions.order);
                if (auto context = _context.lock())
                {
                    //context->log("tl::gl::Render", source);
                    context->log("tl::gl::Render", "Creating display shader");
                }
                p.shaders["display"] = Shader::create(vertexSource(), source);
            }
            p.shaders["display"]->bind();
            p.shaders["display"]->setUniform("transform.mvp", mvp);
            size_t texturesOffset = 1;
            if (p.colorConfigData)
            {
                for (size_t i = 0; i < p.colorConfigData->textures.size(); ++i)
                {
                    p.shaders["display"]->setUniform(
                        p.colorConfigData->textures[i].sampler,
                        static_cast<int>(texturesOffset + i));
                }
                texturesOffset += p.colorConfigData->textures.size();
            }
            if (p.lutData)
            {
                for (size_t i = 0; i < p.lutData->textures.size(); ++i)
                {
                    p.shaders["display"]->setUniform(
                        p.lutData->textures[i].sampler,
                        static_cast<int>(texturesOffset + i));
                }
                texturesOffset += p.lutData->textures.size();
            }

            if (!p.shaders["dissolve"])
            {
                p.shaders["dissolve"] = Shader::create(vertexSource(), dissolveFragmentSource());
            }

            if (!p.shaders["difference"])
            {
                p.shaders["difference"] = Shader::create(vertexSource(), differenceFragmentSource());
            }
            p.shaders["difference"]->bind();
            p.shaders["difference"]->setUniform("transform.mvp", mvp);

            p.vbos["rect"] = VBO::create(2 * 3, VBOType::Pos2_F32);
            p.vaos["rect"] = VAO::create(p.vbos["rect"]->getType(), p.vbos["rect"]->getID());
            p.vbos["text"] = VBO::create(2 * 3, VBOType::Pos2_F32_UV_U16);
            p.vaos["text"] = VAO::create(p.vbos["text"]->getType(), p.vbos["text"]->getID());
            p.vbos["image"] = VBO::create(2 * 3, VBOType::Pos2_F32_UV_U16);
            p.vaos["image"] = VAO::create(p.vbos["image"]->getType(), p.vbos["image"]->getID());
            p.vbos["wipe"] = VBO::create(2 * 3, VBOType::Pos2_F32);
            p.vaos["wipe"] = VAO::create(p.vbos["wipe"]->getType(), p.vbos["wipe"]->getID());
            p.vbos["video"] = VBO::create(2 * 3, VBOType::Pos2_F32_UV_U16);
            p.vaos["video"] = VAO::create(p.vbos["video"]->getType(), p.vbos["video"]->getID());
        }

        void Render::end()
        {}
<<<<<<< HEAD

=======
<<<<<<< HEAD

=======
>>>>>>> 7ab76295aae2bea9e981c39fa48780d46809c4ce
>>>>>>> 1f84229a
    }
}<|MERGE_RESOLUTION|>--- conflicted
+++ resolved
@@ -770,10 +770,6 @@
                 std::string lut;
                 if (p.colorConfigData && p.colorConfigData->shaderDesc)
                 {
-<<<<<<< HEAD
-=======
-<<<<<<< HEAD
->>>>>>> 1f84229a
                     std::string token = "// $colorConfig";
                     auto i = source.find(token);
                     if (i != std::string::npos)
@@ -793,25 +789,20 @@
                             token.size(),
                             "fColor = colorConfigFunc(fColor);");
                     }
-<<<<<<< HEAD
-=======
                 }
                 if (p.lutData && p.lutData->shaderDesc)
                 {
                     lutDef = p.lutData->shaderDesc->getShaderText();
                     lut = "fColor = lutFunc(fColor);";
                 }
-=======
                     colorConfigDef = p.colorConfigData->shaderDesc->getShaderText();
                     colorConfig = "fColor = colorConfigFunc(fColor);";
->>>>>>> 1f84229a
                 }
                 if (p.lutData && p.lutData->shaderDesc)
                 {
                     lutDef = p.lutData->shaderDesc->getShaderText();
                     lut = "fColor = lutFunc(fColor);";
                 }
->>>>>>> 7ab76295aae2bea9e981c39fa48780d46809c4ce
                 std::string source = displayFragmentSource(
                     colorConfigDef,
                     colorConfig,
@@ -875,13 +866,6 @@
 
         void Render::end()
         {}
-<<<<<<< HEAD
-
-=======
-<<<<<<< HEAD
-
-=======
->>>>>>> 7ab76295aae2bea9e981c39fa48780d46809c4ce
->>>>>>> 1f84229a
+
     }
 }