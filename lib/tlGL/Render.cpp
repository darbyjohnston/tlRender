--- conflicted
+++ resolved
@@ -770,34 +770,6 @@
                 std::string lut;
                 if (p.colorConfigData && p.colorConfigData->shaderDesc)
                 {
-<<<<<<< HEAD
-                    std::string token = "// $colorConfig";
-                    auto i = source.find(token);
-                    if (i != std::string::npos)
-                    {
-                        source.replace(
-                            i,
-                            token.size(),
-                            p.colorConfigData->shaderDesc->getShaderText());
-
-                    }
-                    token = "// $colorConfigFunc";
-                    i = source.find(token);
-                    if (i != std::string::npos)
-                    {
-                        source.replace(
-                            i,
-                            token.size(),
-                            "fColor = colorConfigFunc(fColor);");
-                    }
-                }
-                if (p.lutData && p.lutData->shaderDesc)
-                {
-                    lutDef = p.lutData->shaderDesc->getShaderText();
-                    lut = "fColor = lutFunc(fColor);";
-                }
-=======
->>>>>>> d6732cf5
                     colorConfigDef = p.colorConfigData->shaderDesc->getShaderText();
                     colorConfig = "fColor = colorConfigFunc(fColor);";
                 }
