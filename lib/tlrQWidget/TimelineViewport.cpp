// SPDX-License-Identifier: BSD-3-Clause
// Copyright (c) 2021 Darby Johnston
// All rights reserved.

#include <tlrQWidget/TimelineViewport.h>

#include <tlrGL/Render.h>

#include <QGuiApplication>
#include <QSurfaceFormat>

namespace tlr
{
    namespace qwidget
    {
        struct TimelineViewport::Private
        {
            std::weak_ptr<core::Context> context;
            gl::ColorConfig colorConfig;
            gl::ImageOptions imageOptions;
            qt::TimelinePlayer* timelinePlayer = nullptr;
            timeline::VideoData videoData;
            std::shared_ptr<gl::Render> render;
        };

        TimelineViewport::TimelineViewport(
            const std::shared_ptr<core::Context>& context,
            QWidget* parent) :
            QOpenGLWidget(parent),
            _p(new Private)
        {
            TLR_PRIVATE_P();
            
            p.context = context;
            
            QSurfaceFormat surfaceFormat;
            surfaceFormat.setMajorVersion(4);
            surfaceFormat.setMinorVersion(1);
            surfaceFormat.setProfile(QSurfaceFormat::CoreProfile);
            setFormat(surfaceFormat);
        }
        
        TimelineViewport::~TimelineViewport()
        {}

        void TimelineViewport::setColorConfig(const gl::ColorConfig & colorConfig)
        {
            if (colorConfig == _p->colorConfig)
                return;
            _p->colorConfig = colorConfig;
            update();
        }

        void TimelineViewport::setImageOptions(const gl::ImageOptions& imageOptions)
        {
            if (imageOptions == _p->imageOptions)
                return;
            _p->imageOptions = imageOptions;
            update();
        }

        void TimelineViewport::setTimelinePlayer(qt::TimelinePlayer* timelinePlayer)
        {
            TLR_PRIVATE_P();
            p.videoData = timeline::VideoData();
            if (p.timelinePlayer)
            {
                disconnect(
                    p.timelinePlayer,
                    SIGNAL(videoChanged(const tlr::timeline::VideoData&)),
                    this,
                    SLOT(_videoCallback(const tlr::timeline::VideoData&)));
            }
            p.timelinePlayer = timelinePlayer;
            if (p.timelinePlayer)
            {
                _p->videoData = p.timelinePlayer->video();
                connect(
                    p.timelinePlayer,
                    SIGNAL(videoChanged(const tlr::timeline::VideoData&)),
                    SLOT(_videoCallback(const tlr::timeline::VideoData&)));
            }
            update();
        }

        void TimelineViewport::_videoCallback(const timeline::VideoData& value)
        {
            _p->videoData = value;
            update();
        }

        void TimelineViewport::initializeGL()
        {
            TLR_PRIVATE_P();
            gladLoaderLoadGL();
            if (auto context = p.context.lock())
            {
                p.render = gl::Render::create(context);
            }
        }

        void TimelineViewport::paintGL()
        {
            TLR_PRIVATE_P();
            float devicePixelRatio = 1.F;
            if (auto app = qobject_cast<QGuiApplication*>(QGuiApplication::instance()))
            {
                devicePixelRatio = app->devicePixelRatio();
            }
            try
            {
                p.render->setColorConfig(p.colorConfig);
            }
            catch (const std::exception& e)
            {
                if (auto context = p.context.lock())
                {
                    context->log(
                        "tlr::qwidget::TimelineViewport",
                        e.what(),
                        core::LogType::Error);
                }
            }
            const auto size = imaging::Size(
                width() * devicePixelRatio,
                height() * devicePixelRatio);
            p.render->begin(size);
<<<<<<< HEAD
            p.render->drawVideo(p.videoData);
=======
            p.render->drawFrame(p.frame, p.imageOptions);
>>>>>>> 1b595358
            p.render->end();
        }
    }
}<|MERGE_RESOLUTION|>--- conflicted
+++ resolved
@@ -125,11 +125,7 @@
                 width() * devicePixelRatio,
                 height() * devicePixelRatio);
             p.render->begin(size);
-<<<<<<< HEAD
-            p.render->drawVideo(p.videoData);
-=======
-            p.render->drawFrame(p.frame, p.imageOptions);
->>>>>>> 1b595358
+            p.render->drawVideo(p.videoData, p.imageOptions);
             p.render->end();
         }
     }
