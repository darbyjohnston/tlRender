--- conflicted
+++ resolved
@@ -50,7 +50,9 @@
             const file::PathOptions&,
             const std::shared_ptr<system::Context>&);
 
-<<<<<<< HEAD
+        //! Remove a "file://" prefix.
+        std::string removeFileURLPrefix(const std::string&);
+
         //! Get an absolute path.
         file::Path getPath(
             const std::string& url,
@@ -80,10 +82,6 @@
             const otio::Track*,
             const otio::Clip*,
             const io::Info&);
-=======
-        //! Remove a "file://" prefix.
-        std::string removeFileURLPrefix(const std::string&);
->>>>>>> 49787210
     }
 }
 
