// SPDX-License-Identifier: BSD-3-Clause
// Copyright (c) 2021-2022 Darby Johnston
// All rights reserved.

#pragma once

#include <tlTimeline/Audio.h>
#include <tlTimeline/Video.h>

#include <tlCore/Context.h>

#include <opentimelineio/composable.h>
#include <opentimelineio/item.h>
#include <opentimelineio/timeline.h>

#include <future>

namespace tl
{
    //! Timelines.
    namespace timeline
    {
        //! Get the timeline file extensions.
        std::vector<std::string> getExtensions(
            int types,
            const std::shared_ptr<system::Context>&);

        file::Path getPath(
            const std::string& url,
            const std::string& directory,
            const file::PathOptions&);

        //! File sequence.
        enum class FileSequenceAudio
        {
            None,      //!< No audio
            BaseName,  //!< Search for an audio file with the same base name as the file sequence
            FileName,  //!< Use the given audio file name
            Directory, //!< Use the first audio file in the given directory

            Count,
            First = None
        };
        TLRENDER_ENUM(FileSequenceAudio);
        TLRENDER_ENUM_SERIALIZE(FileSequenceAudio);

        //! Timeline options.
        struct Options
        {
            FileSequenceAudio fileSequenceAudio = FileSequenceAudio::BaseName;
            std::string fileSequenceAudioFileName;
            std::string fileSequenceAudioDirectory;

            size_t videoRequestCount = 16;
            size_t audioRequestCount = 16;
            std::chrono::milliseconds requestTimeout = std::chrono::milliseconds(5);

            io::Options ioOptions;

            file::PathOptions pathOptions;

            bool operator == (const Options&) const;
            bool operator != (const Options&) const;
        };

<<<<<<< HEAD
        //! Read a timeline.
        otio::SerializableObject::Retainer<otio::Timeline> read(
            const std::string& fileName,
            otio::ErrorStatus* errorStatus = nullptr);
=======
        //! Create a new timeline from a file name. The file name can point
        //! to an .otio file, movie file, or image sequence.
        otio::SerializableObject::Retainer<otio::Timeline> create(
            const std::string& fileName,
            const std::shared_ptr<system::Context>&,
            const Options& = Options());

        //! Create a new timeline from a file name and audio file name.
        //! The file name can point to an .otio file, movie file, or
        //! image sequence.
        otio::SerializableObject::Retainer<otio::Timeline> create(
            const std::string& fileName,
            const std::string& audioFileName,
            const std::shared_ptr<system::Context>&,
            const Options& = Options());
>>>>>>> e31496bb

        //! Timeline.
        class Timeline : public std::enable_shared_from_this<Timeline>
        {
            TLRENDER_NON_COPYABLE(Timeline);

        protected:
            void _init(
                const otio::SerializableObject::Retainer<otio::Timeline>&,
                const std::shared_ptr<system::Context>&,
                const Options&);
            Timeline();

        public:
            ~Timeline();

            //! Create a new timeline.
            static std::shared_ptr<Timeline> create(
                const otio::SerializableObject::Retainer<otio::Timeline>&,
                const std::shared_ptr<system::Context>&,
                const Options& = Options());

            //! Create a new timeline from a file name. The file name can point
            //! to an .otio file, movie file, or image sequence.
            static std::shared_ptr<Timeline> create(
                const std::string& fileName,
                const std::shared_ptr<system::Context>&,
                const Options& = Options());

            //! Create a new timeline from a file name and audio file name.
            //! The file name can point to an .otio file, movie file, or
            //! image sequence.
            static std::shared_ptr<Timeline> create(
                const std::string& fileName,
                const std::string& audioFileName,
                const std::shared_ptr<system::Context>&,
                const Options& = Options());

            //! Get the context.
            const std::weak_ptr<system::Context>& getContext() const;

            //! Get the timeline.
            const otio::SerializableObject::Retainer<otio::Timeline>& getTimeline() const;

            //! Get the file path.
            const file::Path& getPath() const;

            //! Get the audio file path.
            const file::Path& getAudioPath() const;

            //! Get the timeline options.
            const Options& getOptions() const;

            //! \name Information
            ///@{

            //! Get the duration.
            const otime::RationalTime& getDuration() const;

            //! Get the global start time.
            const otime::RationalTime& getGlobalStartTime() const;

            //! Get the I/O information. This information is retreived from
            //! the first clip in the timeline.
            const io::Info& getIOInfo() const;

            ///@}

            //! \name Video and Audio Data
            ///@{

            //! Set the active time ranges. This informs the timeline which
            //! I/O readers to keep active.
            void setActiveRanges(const std::vector<otime::TimeRange>&);

            //! Get video data.
            std::future<VideoData> getVideo(const otime::RationalTime&, uint16_t layer = 0);

            //! Get audio data.
            std::future<AudioData> getAudio(int64_t seconds);

            //! Cancel requests.
            void cancelRequests();

            ///@}

        private:
            TLRENDER_PRIVATE();
        };
    }
}<|MERGE_RESOLUTION|>--- conflicted
+++ resolved
@@ -63,12 +63,6 @@
             bool operator != (const Options&) const;
         };
 
-<<<<<<< HEAD
-        //! Read a timeline.
-        otio::SerializableObject::Retainer<otio::Timeline> read(
-            const std::string& fileName,
-            otio::ErrorStatus* errorStatus = nullptr);
-=======
         //! Create a new timeline from a file name. The file name can point
         //! to an .otio file, movie file, or image sequence.
         otio::SerializableObject::Retainer<otio::Timeline> create(
@@ -84,7 +78,6 @@
             const std::string& audioFileName,
             const std::shared_ptr<system::Context>&,
             const Options& = Options());
->>>>>>> e31496bb
 
         //! Timeline.
         class Timeline : public std::enable_shared_from_this<Timeline>
