--- conflicted
+++ resolved
@@ -39,22 +39,6 @@
             return out;
         }
 
-<<<<<<< HEAD
-=======
-        file::Path getPath(
-            const std::string& url,
-            const std::string& directory,
-            const file::PathOptions& options)
-        {
-            file::Path out = file::Path(removeFileURLPrefix(url), options);
-            if (!out.isAbsolute())
-            {
-                out = file::Path(directory, out.get(), options);
-            }
-            return out;
-        }
-
->>>>>>> 49787210
         TLRENDER_ENUM_IMPL(
             FileSequenceAudio,
             "None",
