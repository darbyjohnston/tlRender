--- conflicted
+++ resolved
@@ -1255,19 +1255,11 @@
                     {
                         for (const auto& otioChild : otioTrack->children())
                         {
-<<<<<<< HEAD
                             if (auto otioItem = dynamic_cast<otio::Item*>(otioChild.value))
-=======
-                            const otime::RationalTime time = time::floor(
-                                otime::RationalTime(request->seconds, 1.0) - globalStartTime.rescaled_to(1.0));
-                            const otime::TimeRange timeRange = otime::TimeRange(time, otime::RationalTime(1.0, 1.0));
-                            if (i.range.intersects(timeRange))
->>>>>>> b476f32b
                             {
-                                const otime::RationalTime time = otime::RationalTime(request->seconds, 1.0) - globalStartTime.rescaled_to(1.0);
-                                const otime::TimeRange timeRange = otime::TimeRange::range_from_start_end_time(
-                                    std::max(otime::RationalTime(0.0, 1.0), time),
-                                    std::max(otime::RationalTime(0.0, 1.0), time + otime::RationalTime(1.0, 1.0)));
+                                const otime::RationalTime time = time::floor(
+                                    otime::RationalTime(request->seconds, 1.0) - globalStartTime.rescaled_to(1.0));
+                                const otime::TimeRange timeRange = otime::TimeRange(time, otime::RationalTime(1.0, 1.0));
                                 otio::ErrorStatus errorStatus;
                                 const auto range = otioItem->trimmed_range_in_parent(&errorStatus);
                                 if (range.has_value() && range.value().intersects(timeRange))
