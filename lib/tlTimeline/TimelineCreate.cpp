// SPDX-License-Identifier: BSD-3-Clause
// Copyright (c) 2021-2022 Darby Johnston
// All rights reserved.

#include <tlTimeline/TimelinePrivate.h>

#include <tlIO/IOSystem.h>

#include <tlCore/File.h>
#include <tlCore/FileInfo.h>
#include <tlCore/StringFormat.h>

#include <opentimelineio/externalReference.h>
#include <opentimelineio/imageSequenceReference.h>

#if defined(TLRENDER_ENABLE_PYTHON)
#include <Python.h>
#endif

namespace tl
{
    namespace timeline
    {
        namespace
        {
            file::Path _getAudioPath(
                const file::Path& path,
                const FileSequenceAudio& fileSequenceAudio,
                const std::string& fileSequenceAudioFileName,
                const std::string& fileSequenceAudioDirectory,
                const file::PathOptions& pathOptions,
                const std::shared_ptr<system::Context>& context)
            {
                file::Path out;
                auto ioSystem = context->getSystem<io::System>();
                const auto audioExtensions = ioSystem->getExtensions(static_cast<int>(io::FileType::Audio));
                switch (fileSequenceAudio)
                {
                case FileSequenceAudio::BaseName:
                {
                    std::vector<std::string> names;
                    names.push_back(path.getDirectory() + path.getBaseName());
                    std::string tmp = path.getBaseName();
                    if (!tmp.empty() && '.' == tmp[tmp.size() - 1])
                    {
                        tmp.pop_back();
                    }
                    names.push_back(path.getDirectory() + tmp);
                    for (const auto& name : names)
                    {
                        for (const auto& extension : audioExtensions)
                        {
                            const file::Path audioPath(name + extension, pathOptions);
                            if (file::exists(audioPath))
                            {
                                out = audioPath;
                                break;
                            }
                        }
                    }
                    break;
                }
                case FileSequenceAudio::FileName:
                    out = file::Path(path.getDirectory() + fileSequenceAudioFileName, pathOptions);
                    break;
                case FileSequenceAudio::Directory:
                {
                    const file::Path directoryPath(path.getDirectory(), fileSequenceAudioDirectory, pathOptions);
                    for (const auto& fileInfo : file::dirList(directoryPath.get(), pathOptions))
                    {
                        if (file::Type::File == fileInfo.getType())
                        {
                            for (const auto& extension : audioExtensions)
                            {
                                if (extension == fileInfo.getPath().getExtension())
                                {
                                    out = fileInfo.getPath();
                                    break;
                                }
                            }
                        }
                    }
                    break;
                }
                default: break;
                }
                return out;
            }

#if defined(TLRENDER_ENABLE_PYTHON)
            class PyObjectRef
            {
            public:
                PyObjectRef(PyObject* o) :
                    o(o)
                {
                    if (!o)
                    {
                        throw std::runtime_error("Python error");
                    }
                }

                ~PyObjectRef()
                {
                    Py_XDECREF(o);
                }

                PyObject* o = nullptr;

                operator PyObject* () const { return o; }
            };
#endif
        }

        otio::SerializableObject::Retainer<otio::Timeline> read(
            const std::string& fileName,
            otio::ErrorStatus* errorStatus)
        {
            otio::SerializableObject::Retainer<otio::Timeline> out;
#if defined(TLRENDER_ENABLE_PYTHON)
            Py_Initialize();
            try
            {
                auto pyModule = PyObjectRef(PyImport_ImportModule("opentimelineio.adapters"));

                auto pyReadFromFile = PyObjectRef(PyObject_GetAttrString(pyModule, "read_from_file"));
                auto pyReadFromFileArgs = PyObjectRef(PyTuple_New(1));
                auto pyReadFromFileArg = PyUnicode_FromStringAndSize(fileName.c_str(), fileName.size());
                if (!pyReadFromFileArg)
                {
                    throw std::runtime_error("Cannot create arg");
                }
                PyTuple_SetItem(pyReadFromFileArgs, 0, pyReadFromFileArg);
                auto pyTimeline = PyObjectRef(PyObject_CallObject(pyReadFromFile, pyReadFromFileArgs));

                auto pyToJSONString = PyObjectRef(PyObject_GetAttrString(pyTimeline, "to_json_string"));
                auto pyJSONString = PyObjectRef(PyObject_CallObject(pyToJSONString, NULL));
                out = otio::SerializableObject::Retainer<otio::Timeline>(
                    dynamic_cast<otio::Timeline*>(otio::Timeline::from_json_string(
                        PyUnicode_AsUTF8AndSize(pyJSONString, NULL),
                        errorStatus)));
            }
            catch (const std::exception& e)
            {
                errorStatus->outcome = otio::ErrorStatus::Outcome::FILE_OPEN_FAILED;
                errorStatus->details = e.what();
            }
            if (PyErr_Occurred())
            {
                PyErr_Print();
            }
            Py_Finalize();
#else
            out = dynamic_cast<otio::Timeline*>(otio::Timeline::from_json_file(fileName, errorStatus));
#endif
            return out;
        }

        otio::SerializableObject::Retainer<otio::Timeline> create(
            const std::string& fileName,
            const std::shared_ptr<system::Context>& context,
            const Options& options)
        {
            otio::SerializableObject::Retainer<otio::Timeline> out;
            bool isSequence = false;
            const file::Path path(fileName, options.pathOptions);
            file::Path audioPath;
            std::string error;
            try
            {
                auto ioSystem = context->getSystem<io::System>();
                if (auto read = ioSystem->read(path, options.ioOptions))
                {
                    const auto info = read->getInfo().get();
                    otime::RationalTime globalStartTime = time::invalidTime;
                    otio::Track* videoTrack = nullptr;
                    otio::Track* audioTrack = nullptr;
                    otio::ErrorStatus errorStatus;
                    if (!info.video.empty())
                    {
                        globalStartTime = info.videoTime.start_time();
                        auto videoClip = new otio::Clip;
                        videoClip->set_source_range(info.videoTime);
                        isSequence = io::FileType::Sequence == ioSystem->getFileType(path.getExtension()) &&
                            !path.getNumber().empty();
                        if (isSequence)
                        {
                            videoClip->set_media_reference(new otio::ImageSequenceReference(
                                path.getDirectory(),
                                path.getBaseName(),
                                path.getExtension(),
                                info.videoTime.start_time().value(),
                                1,
                                info.videoTime.duration().rate(),
                                path.getPadding()));
                        }
                        else
                        {
                            videoClip->set_media_reference(new otio::ExternalReference(path.get()));
                        }
                        videoTrack = new otio::Track("Video", otio::nullopt, otio::Track::Kind::video);
                        videoTrack->append_child(videoClip, &errorStatus);
                        if (otio::is_error(errorStatus))
                        {
                            throw std::runtime_error("Cannot append child");
                        }

                        if (isSequence)
                        {
                            audioPath = _getAudioPath(
                                path,
                                options.fileSequenceAudio,
                                options.fileSequenceAudioFileName,
                                options.fileSequenceAudioDirectory,
                                options.pathOptions,
                                context);
                            if (!audioPath.isEmpty())
                            {
                                if (auto audioRead = ioSystem->read(audioPath, options.ioOptions))
                                {
                                    const auto audioInfo = audioRead->getInfo().get();

                                    auto audioClip = new otio::Clip;
                                    audioClip->set_source_range(audioInfo.audioTime);
                                    audioClip->set_media_reference(new otio::ExternalReference(audioPath.get()));

                                    audioTrack = new otio::Track("Audio", otio::nullopt, otio::Track::Kind::audio);
                                    audioTrack->append_child(audioClip, &errorStatus);
                                    if (otio::is_error(errorStatus))
                                    {
                                        throw std::runtime_error("Cannot append child");
                                    }
                                }
                            }
                        }
                    }

                    if (!audioTrack && info.audio.isValid())
                    {
                        auto audioClip = new otio::Clip;
                        audioClip->set_source_range(info.audioTime);
                        audioClip->set_media_reference(new otio::ExternalReference(path.get()));

                        audioTrack = new otio::Track("Audio", otio::nullopt, otio::Track::Kind::audio);
                        audioTrack->append_child(audioClip, &errorStatus);
                        if (otio::is_error(errorStatus))
                        {
                            throw std::runtime_error("Cannot append child");
                        }
                    }

                    auto otioStack = new otio::Stack;
                    if (videoTrack)
                    {
                        otioStack->append_child(videoTrack, &errorStatus);
                        if (otio::is_error(errorStatus))
                        {
                            throw std::runtime_error("Cannot append child");
                        }
                    }
                    if (audioTrack)
                    {
                        otioStack->append_child(audioTrack, &errorStatus);
                        if (otio::is_error(errorStatus))
                        {
                            throw std::runtime_error("Cannot append child");
                        }
                    }

                    out = new otio::Timeline(path.get());
                    out->set_tracks(otioStack);
                    if (globalStartTime != time::invalidTime)
                    {
                        out->set_global_start_time(globalStartTime);
                    }
                }
            }
            catch (const std::exception& e)
            {
                error = e.what();
            }

            auto logSystem = context->getLogSystem();
            logSystem->print(
                "tl::timeline::create",
                string::Format(
                    "\n"
                    "    Create from path: {0}\n"
                    "    Audio path: {1}").
                arg(path.get()).
                arg(audioPath.get()));

            if (!out)
            {
                otio::ErrorStatus errorStatus;
<<<<<<< HEAD
                otioTimeline = read(path.get(), &errorStatus);
=======
                out = readTimeline(path.get(), &errorStatus);
>>>>>>> e31496bb
                if (otio::is_error(errorStatus))
                {
                    out = nullptr;
                    error = errorStatus.full_description;
                }
                else if (!out)
                {
                    error = "Cannot read timeline";
                }
            }
            if (!out)
            {
                throw std::runtime_error(error);
            }

            otio::AnyDictionary dict;
            dict["path"] = path;
            dict["audioPath"] = audioPath;
            out->metadata()["tl::timeline"] = dict;

            return out;
        }

        otio::SerializableObject::Retainer<otio::Timeline> create(
            const std::string& fileName,
            const std::string& audioFileName,
            const std::shared_ptr<system::Context>& context,
            const Options& options)
        {
            otio::SerializableObject::Retainer<otio::Timeline> out;
            bool isSequence = false;
            std::string error;
            const file::Path path(fileName, options.pathOptions);
            const file::Path audioPath(audioFileName, options.pathOptions);
            try
            {
                auto ioSystem = context->getSystem<io::System>();
                if (auto read = ioSystem->read(path, options.ioOptions))
                {
                    const auto info = read->getInfo().get();
                    otime::RationalTime globalStartTime = time::invalidTime;
                    otio::Track* videoTrack = nullptr;
                    otio::Track* audioTrack = nullptr;
                    otio::ErrorStatus errorStatus;
                    if (!info.video.empty())
                    {
                        globalStartTime = otime::RationalTime(0.0, info.videoTime.duration().rate());
                        auto videoClip = new otio::Clip;
                        videoClip->set_source_range(info.videoTime);
                        isSequence = io::FileType::Sequence == ioSystem->getFileType(path.getExtension()) &&
                            !path.getNumber().empty();
                        if (isSequence)
                        {
                            globalStartTime = info.videoTime.start_time();
                            videoClip->set_media_reference(new otio::ImageSequenceReference(
                                path.getDirectory(),
                                path.getBaseName(),
                                path.getExtension(),
                                info.videoTime.start_time().value(),
                                1,
                                info.videoTime.duration().rate(),
                                path.getPadding()));
                        }
                        else
                        {
                            videoClip->set_media_reference(new otio::ExternalReference(path.get()));
                        }
                        videoTrack = new otio::Track("Video", otio::nullopt, otio::Track::Kind::video);
                        videoTrack->append_child(videoClip, &errorStatus);
                        if (otio::is_error(errorStatus))
                        {
                            throw std::runtime_error("Cannot append child");
                        }
                    }

                    if (auto audioRead = ioSystem->read(audioPath, options.ioOptions))
                    {
                        const auto audioInfo = audioRead->getInfo().get();

                        auto audioClip = new otio::Clip;
                        audioClip->set_source_range(audioInfo.audioTime);
                        audioClip->set_media_reference(new otio::ExternalReference(audioPath.get()));

                        audioTrack = new otio::Track("Audio", otio::nullopt, otio::Track::Kind::audio);
                        audioTrack->append_child(audioClip, &errorStatus);
                        if (otio::is_error(errorStatus))
                        {
                            throw std::runtime_error("Cannot append child");
                        }
                    }

                    auto otioStack = new otio::Stack;
                    if (videoTrack)
                    {
                        otioStack->append_child(videoTrack, &errorStatus);
                        if (otio::is_error(errorStatus))
                        {
                            throw std::runtime_error("Cannot append child");
                        }
                    }
                    if (audioTrack)
                    {
                        otioStack->append_child(audioTrack, &errorStatus);
                        if (otio::is_error(errorStatus))
                        {
                            throw std::runtime_error("Cannot append child");
                        }
                    }

                    out = new otio::Timeline(path.get());
                    out->set_tracks(otioStack);
                    if (globalStartTime != time::invalidTime)
                    {
                        out->set_global_start_time(globalStartTime);
                    }
                }
            }
            catch (const std::exception& e)
            {
                error = e.what();
            }

            auto logSystem = context->getLogSystem();
            logSystem->print(
                "tl::timeline::create",
                string::Format(
                    "\n"
                    "    Create from path: {0}\n"
                    "    Audio path: {1}").
                arg(path.get()).
                arg(audioPath.get()));

            if (!out)
            {
                otio::ErrorStatus errorStatus;
<<<<<<< HEAD
                otioTimeline = read(path.get(), &errorStatus);
=======
                out = readTimeline(path.get(), &errorStatus);
>>>>>>> e31496bb
                if (otio::is_error(errorStatus))
                {
                    out = nullptr;
                    error = errorStatus.full_description;
                }
                else if (!out)
                {
                    error = "Cannot read timeline";
                }
            }
            if (!out)
            {
                throw std::runtime_error(error);
            }

            otio::AnyDictionary dict;
            dict["path"] = path;
            dict["audioPath"] = audioPath;
            out->metadata()["tl::timeline"] = dict;

            return out;
        }

        std::shared_ptr<Timeline> Timeline::create(
            const otio::SerializableObject::Retainer<otio::Timeline>& timeline,
            const std::shared_ptr<system::Context>& context,
            const Options& options)
        {
            auto out = std::shared_ptr<Timeline>(new Timeline);
            out->_init(timeline, context, options);
            return out;
        }

        std::shared_ptr<Timeline> Timeline::create(
            const std::string& fileName,
            const std::shared_ptr<system::Context>& context,
            const Options& options)
        {
            auto out = std::shared_ptr<Timeline>(new Timeline);
            out->_init(
                timeline::create(fileName, context, options),
                context,
                options);
            return out;
        }

        std::shared_ptr<Timeline> Timeline::create(
            const std::string& fileName,
            const std::string& audioFileName,
            const std::shared_ptr<system::Context>& context,
            const Options& options)
        {
            auto out = std::shared_ptr<Timeline>(new Timeline);
            out->_init(
                timeline::create(fileName, audioFileName, context, options),
                context,
                options);
            return out;
        }
    }
}<|MERGE_RESOLUTION|>--- conflicted
+++ resolved
@@ -293,11 +293,7 @@
             if (!out)
             {
                 otio::ErrorStatus errorStatus;
-<<<<<<< HEAD
-                otioTimeline = read(path.get(), &errorStatus);
-=======
                 out = readTimeline(path.get(), &errorStatus);
->>>>>>> e31496bb
                 if (otio::is_error(errorStatus))
                 {
                     out = nullptr;
@@ -433,11 +429,7 @@
             if (!out)
             {
                 otio::ErrorStatus errorStatus;
-<<<<<<< HEAD
-                otioTimeline = read(path.get(), &errorStatus);
-=======
                 out = readTimeline(path.get(), &errorStatus);
->>>>>>> e31496bb
                 if (otio::is_error(errorStatus))
                 {
                     out = nullptr;
