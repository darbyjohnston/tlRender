--- conflicted
+++ resolved
@@ -269,17 +269,16 @@
         namespace
         {
             const std::string fileURLPrefix = "file://";
-<<<<<<< HEAD
-
-            std::string removeFileURLPrefix(const std::string& value)
-            {
-                std::string out = value;
-                if (0 == out.compare(0, fileURLPrefix.size(), fileURLPrefix))
-                {
-                    out.replace(0, fileURLPrefix.size(), "");
-                }
-                return out;
-            }
+        }
+
+        std::string removeFileURLPrefix(const std::string& value)
+        {
+            std::string out = value;
+            if (0 == out.compare(0, fileURLPrefix.size(), fileURLPrefix))
+            {
+                out.replace(0, fileURLPrefix.size(), "");
+            }
+            return out;
         }
 
         file::Path getPath(
@@ -433,18 +432,5 @@
                 time::ceil(clipRange.duration().rescaled_to(ioInfo.audio.sampleRate)));
             return mediaRange;
         }
-=======
-        }
-
-        std::string removeFileURLPrefix(const std::string& value)
-        {
-            std::string out = value;
-            if (0 == out.compare(0, fileURLPrefix.size(), fileURLPrefix))
-            {
-                out.replace(0, fileURLPrefix.size(), "");
-            }
-            return out;
-        }
->>>>>>> 49787210
     }
 }