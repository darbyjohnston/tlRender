--- conflicted
+++ resolved
@@ -17,93 +17,6 @@
 {
     namespace timeline
     {
-<<<<<<< HEAD
-=======
-        file::Path Timeline::Private::getPath(const otio::MediaReference* ref) const
-        {
-            std::string url;
-            file::PathOptions pathOptions = options.pathOptions;
-            if (auto externalRef = dynamic_cast<const otio::ExternalReference*>(ref))
-            {
-                url = externalRef->target_url();
-                pathOptions.maxNumberDigits = 0;
-            }
-            else if (auto imageSequenceRef = dynamic_cast<const otio::ImageSequenceReference*>(ref))
-            {
-                std::stringstream ss;
-                ss << imageSequenceRef->target_url_base() <<
-                    imageSequenceRef->name_prefix() <<
-                    std::setfill('0') << std::setw(imageSequenceRef->frame_zero_padding()) <<
-                    imageSequenceRef->start_frame() <<
-                    imageSequenceRef->name_suffix();
-                url = ss.str();
-            }
-            else if (auto rawMemoryRef = dynamic_cast<const RawMemoryReference*>(ref))
-            {
-                url = rawMemoryRef->target_url();
-            }
-            else if (auto sharedMemoryRef = dynamic_cast<const SharedMemoryReference*>(ref))
-            {
-                url = sharedMemoryRef->target_url();
-            }
-            else if (auto rawMemorySequenceRef = dynamic_cast<const RawMemorySequenceReference*>(ref))
-            {
-                url = rawMemorySequenceRef->target_url();
-            }
-            else if (auto sharedMemorySequenceRef = dynamic_cast<const SharedMemorySequenceReference*>(ref))
-            {
-                url = sharedMemorySequenceRef->target_url();
-            }
-            return timeline::getPath(url, path.getDirectory(), pathOptions);
-        }
-
-        std::vector<file::MemoryRead> Timeline::Private::getMemoryRead(const otio::MediaReference* ref)
-        {
-            std::vector<file::MemoryRead> out;
-            if (auto rawMemoryReference =
-                dynamic_cast<const RawMemoryReference*>(ref))
-            {
-                out.push_back(file::MemoryRead(
-                    rawMemoryReference->memory(),
-                    rawMemoryReference->memory_size()));
-            }
-            else if (auto sharedMemoryReference =
-                dynamic_cast<const SharedMemoryReference*>(ref))
-            {
-                if (const auto& memory = sharedMemoryReference->memory())
-                {
-                    out.push_back(file::MemoryRead(
-                        memory->data(),
-                        memory->size()));
-                }
-            }
-            else if (auto rawMemorySequenceReference =
-                dynamic_cast<const RawMemorySequenceReference*>(ref))
-            {
-                const auto& memory = rawMemorySequenceReference->memory();
-                const size_t memory_size = memory.size();
-                const auto& memory_sizes = rawMemorySequenceReference->memory_sizes();
-                const size_t memory_sizes_size = memory_sizes.size();
-                for (size_t i = 0; i < memory_size && i < memory_sizes_size; ++i)
-                {
-                    out.push_back(file::MemoryRead(memory[i], memory_sizes[i]));
-                }
-            }
-            else if (auto sharedMemorySequenceReference =
-                dynamic_cast<const SharedMemorySequenceReference*>(ref))
-            {
-                for (const auto& memory : sharedMemorySequenceReference->memory())
-                {
-                    if (memory)
-                    {
-                        out.push_back(file::MemoryRead(memory->data(), memory->size()));
-                    }
-                }
-            }
-            return out;
-        }
-
->>>>>>> ead616a4
         bool Timeline::Private::getVideoInfo(const otio::Composable* composable)
         {
             if (auto clip = dynamic_cast<const otio::Clip*>(composable))
@@ -513,16 +426,11 @@
             const io::Options& ioOptions)
         {
             ReadCacheItem out;
-<<<<<<< HEAD
             const auto path = timeline::getPath(
                 clip->media_reference(),
                 this->path.getDirectory(),
                 options.pathOptions);
-            if (!readCache->get(path.get(), out))
-=======
-            const auto path = getPath(clip->media_reference());
             if (!readCache->get(path, out))
->>>>>>> ead616a4
             {
                 if (auto context = this->context.lock())
                 {
@@ -572,26 +480,8 @@
             ReadCacheItem item = getRead(clip, options.ioOptions);
             if (item.read)
             {
-<<<<<<< HEAD
-                const auto mediaTime = timeline::mediaTime(time, track, clip, item.ioInfo.videoTime.duration().rate());
+                const auto mediaTime = timeline::mediaTime(time, track, clip, ioInfo);
                 out = item.read->readVideo(mediaTime, videoLayer);
-=======
-                otime::RationalTime clipTime = track->transformed_time(time, clip);
-                if (auto externalReference = dynamic_cast<const otio::ExternalReference*>(clip->media_reference()))
-                {
-                    // If the available range start time is greater than the
-                    // video end time we assume the media is missing timecode
-                    // and adjust accordingly.
-                    const auto availableRangeOpt = externalReference->available_range();
-                    if (availableRangeOpt.has_value() &&
-                        availableRangeOpt->start_time() > item.ioInfo.videoTime.end_time_inclusive())
-                    {
-                        clipTime -= availableRangeOpt->start_time();
-                    }
-                }
-                const otime::RationalTime readTime = time::round(clipTime.rescaled_to(item.ioInfo.videoTime.duration().rate()));
-                out = item.read->readVideo(readTime, videoLayer);
->>>>>>> ead616a4
             }
             return out;
         }
@@ -605,29 +495,7 @@
             ReadCacheItem item = getRead(clip, options.ioOptions);
             if (item.read)
             {
-<<<<<<< HEAD
-                const auto clipRange = track->transformed_time_range(timeRange, clip);
-                const auto mediaRange = otime::TimeRange(
-=======
-                otime::TimeRange clipRange = track->transformed_time_range(timeRange, clip);
-                if (auto externalReference = dynamic_cast<const otio::ExternalReference*>(clip->media_reference()))
-                {
-                    // If the available range start time is greater than the
-                    // video end time we assume the media is missing timecode
-                    // and adjust accordingly.
-                    const auto availableRangeOpt = externalReference->available_range();
-                    if (availableRangeOpt.has_value() &&
-                        availableRangeOpt->start_time() > item.ioInfo.videoTime.end_time_inclusive())
-                    {
-                        clipRange = otime::TimeRange(
-                            clipRange.start_time() - availableRangeOpt->start_time(),
-                            clipRange.duration());
-                    }
-                }
-                const otime::TimeRange readRange(
->>>>>>> ead616a4
-                    time::floor(clipRange.start_time().rescaled_to(ioInfo.audio.sampleRate)),
-                    time::ceil(clipRange.duration().rescaled_to(ioInfo.audio.sampleRate)));
+                const auto mediaRange = timeline::mediaTimeRange(timeRange, track, clip, ioInfo);
                 out = item.read->readAudio(mediaRange);
             }
             return out;
