--- conflicted
+++ resolved
@@ -35,6 +35,36 @@
                 1024
             };
             return data[static_cast<size_t>(value)];
+        }
+
+        TLRENDER_ENUM_IMPL(ExternalTimeMode, "Relative", "Absolute");
+        TLRENDER_ENUM_SERIALIZE_IMPL(ExternalTimeMode);
+
+        otime::RationalTime getExternalTime(
+            const otime::RationalTime& sourceTime,
+            const otime::TimeRange& sourceTimeRange,
+            const otime::TimeRange& externalTimeRange,
+            ExternalTimeMode mode)
+        {
+            otime::RationalTime out;
+            switch (mode)
+            {
+            case ExternalTimeMode::Relative:
+            {
+                const otime::RationalTime relativeTime =
+                    sourceTime - sourceTimeRange.start_time();
+                const otime::RationalTime relativeTimeRescaled = time::floor(
+                    relativeTime.rescaled_to(externalTimeRange.duration().rate()));
+                out = externalTimeRange.start_time() + relativeTimeRescaled;
+                break;
+            }
+            case ExternalTimeMode::Absolute:
+                out = time::floor(sourceTime.rescaled_to(
+                    externalTimeRange.duration().rate()));
+                break;
+            default: break;
+            }
+            return out;
         }
 
         TLRENDER_ENUM_IMPL(Playback, "Stop", "Forward", "Reverse");
@@ -54,99 +84,6 @@
             "FrameNextX100");
         TLRENDER_ENUM_SERIALIZE_IMPL(TimeAction);
 
-<<<<<<< HEAD
-=======
-        otime::RationalTime loop(
-            const otime::RationalTime& value,
-            const otime::TimeRange& range,
-            bool* looped)
-        {
-            auto out = value;
-            if (out < range.start_time())
-            {
-                if (looped)
-                {
-                    *looped = true;
-                }
-                out = range.end_time_inclusive();
-            }
-            else if (out > range.end_time_inclusive())
-            {
-                if (looped)
-                {
-                    *looped = true;
-                }
-                out = range.start_time();
-            }
-            return out;
-        }
-
-        std::vector<otime::TimeRange> loop(
-            const otime::TimeRange& value,
-            const otime::TimeRange& range)
-        {
-            std::vector<otime::TimeRange> out;
-            if (value.duration() >= range.duration())
-            {
-                out.push_back(range);
-            }
-            else if (value.start_time() >= range.start_time() &&
-                value.end_time_inclusive() <= range.end_time_inclusive())
-            {
-                out.push_back(value);
-            }
-            else if (value.start_time() < range.start_time())
-            {
-                out.push_back(otime::TimeRange::range_from_start_end_time_inclusive(
-                    range.end_time_exclusive() - (range.start_time() - value.start_time()),
-                    range.end_time_inclusive()));
-                out.push_back(otime::TimeRange::range_from_start_end_time_inclusive(
-                    range.start_time(),
-                    value.end_time_inclusive()));
-            }
-            else if (value.end_time_inclusive() > range.end_time_inclusive())
-            {
-                out.push_back(otime::TimeRange::range_from_start_end_time_inclusive(
-                    value.start_time(),
-                    range.end_time_inclusive()));
-                out.push_back(otime::TimeRange::range_from_start_end_time_inclusive(
-                    range.start_time(),
-                    range.start_time() + (value.end_time_inclusive() - range.end_time_exclusive())));
-            }
-            return out;
-        }
-
-        TLRENDER_ENUM_IMPL(ExternalTimeMode, "Relative", "Absolute");
-        TLRENDER_ENUM_SERIALIZE_IMPL(ExternalTimeMode);
-
-        otime::RationalTime getExternalTime(
-            const otime::RationalTime& sourceTime,
-            const otime::TimeRange& sourceTimeRange,
-            const otime::TimeRange& externalTimeRange,
-            ExternalTimeMode mode)
-        {
-            otime::RationalTime out;
-            switch (mode)
-            {
-            case ExternalTimeMode::Relative:
-            {
-                const otime::RationalTime relativeTime =
-                    sourceTime - sourceTimeRange.start_time();
-                const otime::RationalTime relativeTimeRescaled = time::floor(
-                    relativeTime.rescaled_to(externalTimeRange.duration().rate()));
-                out = externalTimeRange.start_time() + relativeTimeRescaled;
-                break;
-            }
-            case ExternalTimeMode::Absolute:
-                out = time::floor(sourceTime.rescaled_to(
-                    externalTimeRange.duration().rate()));
-                break;
-            default: break;
-            }
-            return out;
-        }
-
->>>>>>> dfea0270
         namespace
         {
 #if defined(TLRENDER_AUDIO)
