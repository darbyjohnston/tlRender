--- conflicted
+++ resolved
@@ -521,13 +521,8 @@
                             }
                         }
 
-<<<<<<< HEAD
                         size_t size = std::min(
-                            getAudioBufferFrameCount(p->playerOptions.audioBufferFrameCount),
-=======
-                        const size_t size = std::min(
                             p->playerOptions.audioBufferFrameCount,
->>>>>>> 248d577a
                             static_cast<size_t>(p->ioInfo.audio.sampleRate - offset));
 
                         if (backwards)
