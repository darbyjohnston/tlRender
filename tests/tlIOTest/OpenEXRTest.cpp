--- conflicted
+++ resolved
@@ -167,31 +167,9 @@
                                 image->setTags(tags);
                                 try
                                 {
-<<<<<<< HEAD
-                                    auto read = plugin->read(path);
-                                    const auto videoData = read->readVideo(otime::RationalTime(0.0, 24.0)).get();
-                                    TLRENDER_ASSERT(videoData.image);
-                                    TLRENDER_ASSERT(videoData.image->getInfo().size == image->getInfo().size);
-                                    TLRENDER_ASSERT(videoData.image->getInfo().pixelType == image->getInfo().pixelType);
-                                    TLRENDER_ASSERT(videoData.image->getInfo().videoLevels == image->getInfo().videoLevels);
-                                    TLRENDER_ASSERT(videoData.image->getInfo().layout == image->getInfo().layout);
-                                    //! \todo Compare image data.
-                                    //TLRENDER_ASSERT(0 == memcmp(
-                                    //    videoData.image->getData(),
-                                    //    image->getData(),
-                                    //    image->getDataByteCount()));
-                                    const auto frameTags = videoData.image->getTags();
-                                    for (const auto& j : tags)
-                                    {
-                                        const auto k = frameTags.find(j.first);
-                                        TLRENDER_ASSERT(k != frameTags.end());
-                                        TLRENDER_ASSERT(k->second == j.second);
-                                    }
-=======
                                     write(plugin, image, path, imageInfo, tags);
                                     read(plugin, image, path, memoryIO, tags);
                                     readError(plugin, image, path, memoryIO);
->>>>>>> e31496bb
                                 }
                                 catch (const std::exception& e)
                                 {
